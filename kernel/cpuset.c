/*
 *  kernel/cpuset.c
 *
 *  Processor and Memory placement constraints for sets of tasks.
 *
 *  Copyright (C) 2003 BULL SA.
 *  Copyright (C) 2004-2007 Silicon Graphics, Inc.
 *  Copyright (C) 2006 Google, Inc
 *
 *  Portions derived from Patrick Mochel's sysfs code.
 *  sysfs is Copyright (c) 2001-3 Patrick Mochel
 *
 *  2003-10-10 Written by Simon Derr.
 *  2003-10-22 Updates by Stephen Hemminger.
 *  2004 May-July Rework by Paul Jackson.
 *  2006 Rework by Paul Menage to use generic cgroups
 *  2008 Rework of the scheduler domains and CPU hotplug handling
 *       by Max Krasnyansky
 *
 *  This file is subject to the terms and conditions of the GNU General Public
 *  License.  See the file COPYING in the main directory of the Linux
 *  distribution for more details.
 */

#include <linux/cpu.h>
#include <linux/cpumask.h>
#include <linux/cpuset.h>
#include <linux/err.h>
#include <linux/errno.h>
#include <linux/file.h>
#include <linux/fs.h>
#include <linux/init.h>
#include <linux/interrupt.h>
#include <linux/kernel.h>
#include <linux/kmod.h>
#include <linux/list.h>
#include <linux/mempolicy.h>
#include <linux/mm.h>
#include <linux/memory.h>
#include <linux/export.h>
#include <linux/mount.h>
#include <linux/namei.h>
#include <linux/pagemap.h>
#include <linux/proc_fs.h>
#include <linux/rcupdate.h>
#include <linux/sched.h>
#include <linux/seq_file.h>
#include <linux/security.h>
#include <linux/slab.h>
#include <linux/spinlock.h>
#include <linux/stat.h>
#include <linux/string.h>
#include <linux/time.h>
#include <linux/backing-dev.h>
#include <linux/sort.h>

#include <asm/uaccess.h>
#include <linux/atomic.h>
#include <linux/mutex.h>
#include <linux/workqueue.h>
#include <linux/cgroup.h>
#include <linux/wait.h>

/*
 * Tracks how many cpusets are currently defined in system.
 * When there is only one cpuset (the root cpuset) we can
 * short circuit some hooks.
 */
int number_of_cpusets __read_mostly;

/* See "Frequency meter" comments, below. */

struct fmeter {
	int cnt;		/* unprocessed events count */
	int val;		/* most recent output value */
	time_t time;		/* clock (secs) when val computed */
	spinlock_t lock;	/* guards read or write of above */
};

struct cpuset {
	struct cgroup_subsys_state css;

	unsigned long flags;		/* "unsigned long" so bitops work */
	cpumask_var_t cpus_allowed;	/* CPUs allowed to tasks in cpuset */
	nodemask_t mems_allowed;	/* Memory Nodes allowed to tasks */

	/*
	 * This is old Memory Nodes tasks took on.
	 *
	 * - top_cpuset.old_mems_allowed is initialized to mems_allowed.
	 * - A new cpuset's old_mems_allowed is initialized when some
	 *   task is moved into it.
	 * - old_mems_allowed is used in cpuset_migrate_mm() when we change
	 *   cpuset.mems_allowed and have tasks' nodemask updated, and
	 *   then old_mems_allowed is updated to mems_allowed.
	 */
	nodemask_t old_mems_allowed;

	struct fmeter fmeter;		/* memory_pressure filter */

	/*
	 * Tasks are being attached to this cpuset.  Used to prevent
	 * zeroing cpus/mems_allowed between ->can_attach() and ->attach().
	 */
	int attach_in_progress;

	/* partition number for rebuild_sched_domains() */
	int pn;

	/* for custom sched domain */
	int relax_domain_level;
};

static inline struct cpuset *css_cs(struct cgroup_subsys_state *css)
{
	return css ? container_of(css, struct cpuset, css) : NULL;
}

/* Retrieve the cpuset for a task */
static inline struct cpuset *task_cs(struct task_struct *task)
{
	return css_cs(task_css(task, cpuset_cgrp_id));
}

static inline struct cpuset *parent_cs(struct cpuset *cs)
{
	return css_cs(css_parent(&cs->css));
}

#ifdef CONFIG_NUMA
static inline bool task_has_mempolicy(struct task_struct *task)
{
	return task->mempolicy;
}
#else
static inline bool task_has_mempolicy(struct task_struct *task)
{
	return false;
}
#endif


/* bits in struct cpuset flags field */
typedef enum {
	CS_ONLINE,
	CS_CPU_EXCLUSIVE,
	CS_MEM_EXCLUSIVE,
	CS_MEM_HARDWALL,
	CS_MEMORY_MIGRATE,
	CS_SCHED_LOAD_BALANCE,
	CS_SPREAD_PAGE,
	CS_SPREAD_SLAB,
} cpuset_flagbits_t;

/* convenient tests for these bits */
static inline bool is_cpuset_online(const struct cpuset *cs)
{
	return test_bit(CS_ONLINE, &cs->flags);
}

static inline int is_cpu_exclusive(const struct cpuset *cs)
{
	return test_bit(CS_CPU_EXCLUSIVE, &cs->flags);
}

static inline int is_mem_exclusive(const struct cpuset *cs)
{
	return test_bit(CS_MEM_EXCLUSIVE, &cs->flags);
}

static inline int is_mem_hardwall(const struct cpuset *cs)
{
	return test_bit(CS_MEM_HARDWALL, &cs->flags);
}

static inline int is_sched_load_balance(const struct cpuset *cs)
{
	return test_bit(CS_SCHED_LOAD_BALANCE, &cs->flags);
}

static inline int is_memory_migrate(const struct cpuset *cs)
{
	return test_bit(CS_MEMORY_MIGRATE, &cs->flags);
}

static inline int is_spread_page(const struct cpuset *cs)
{
	return test_bit(CS_SPREAD_PAGE, &cs->flags);
}

static inline int is_spread_slab(const struct cpuset *cs)
{
	return test_bit(CS_SPREAD_SLAB, &cs->flags);
}

static struct cpuset top_cpuset = {
	.flags = ((1 << CS_ONLINE) | (1 << CS_CPU_EXCLUSIVE) |
		  (1 << CS_MEM_EXCLUSIVE)),
};

/**
 * cpuset_for_each_child - traverse online children of a cpuset
 * @child_cs: loop cursor pointing to the current child
 * @pos_css: used for iteration
 * @parent_cs: target cpuset to walk children of
 *
 * Walk @child_cs through the online children of @parent_cs.  Must be used
 * with RCU read locked.
 */
#define cpuset_for_each_child(child_cs, pos_css, parent_cs)		\
	css_for_each_child((pos_css), &(parent_cs)->css)		\
		if (is_cpuset_online(((child_cs) = css_cs((pos_css)))))

/**
 * cpuset_for_each_descendant_pre - pre-order walk of a cpuset's descendants
 * @des_cs: loop cursor pointing to the current descendant
 * @pos_css: used for iteration
 * @root_cs: target cpuset to walk ancestor of
 *
 * Walk @des_cs through the online descendants of @root_cs.  Must be used
 * with RCU read locked.  The caller may modify @pos_css by calling
 * css_rightmost_descendant() to skip subtree.  @root_cs is included in the
 * iteration and the first node to be visited.
 */
#define cpuset_for_each_descendant_pre(des_cs, pos_css, root_cs)	\
	css_for_each_descendant_pre((pos_css), &(root_cs)->css)		\
		if (is_cpuset_online(((des_cs) = css_cs((pos_css)))))

/*
 * There are two global mutexes guarding cpuset structures - cpuset_mutex
 * and callback_mutex.  The latter may nest inside the former.  We also
 * require taking task_lock() when dereferencing a task's cpuset pointer.
 * See "The task_lock() exception", at the end of this comment.
 *
 * A task must hold both mutexes to modify cpusets.  If a task holds
 * cpuset_mutex, then it blocks others wanting that mutex, ensuring that it
 * is the only task able to also acquire callback_mutex and be able to
 * modify cpusets.  It can perform various checks on the cpuset structure
 * first, knowing nothing will change.  It can also allocate memory while
 * just holding cpuset_mutex.  While it is performing these checks, various
 * callback routines can briefly acquire callback_mutex to query cpusets.
 * Once it is ready to make the changes, it takes callback_mutex, blocking
 * everyone else.
 *
 * Calls to the kernel memory allocator can not be made while holding
 * callback_mutex, as that would risk double tripping on callback_mutex
 * from one of the callbacks into the cpuset code from within
 * __alloc_pages().
 *
 * If a task is only holding callback_mutex, then it has read-only
 * access to cpusets.
 *
 * Now, the task_struct fields mems_allowed and mempolicy may be changed
 * by other task, we use alloc_lock in the task_struct fields to protect
 * them.
 *
 * The cpuset_common_file_read() handlers only hold callback_mutex across
 * small pieces of code, such as when reading out possibly multi-word
 * cpumasks and nodemasks.
 *
 * Accessing a task's cpuset should be done in accordance with the
 * guidelines for accessing subsystem state in kernel/cgroup.c
 */

static DEFINE_MUTEX(cpuset_mutex);
static DEFINE_MUTEX(callback_mutex);

/*
 * CPU / memory hotplug is handled asynchronously.
 */
static void cpuset_hotplug_workfn(struct work_struct *work);
static DECLARE_WORK(cpuset_hotplug_work, cpuset_hotplug_workfn);

static DECLARE_WAIT_QUEUE_HEAD(cpuset_attach_wq);

/*
 * This is ugly, but preserves the userspace API for existing cpuset
 * users. If someone tries to mount the "cpuset" filesystem, we
 * silently switch it to mount "cgroup" instead
 */
static struct dentry *cpuset_mount(struct file_system_type *fs_type,
			 int flags, const char *unused_dev_name, void *data)
{
	struct file_system_type *cgroup_fs = get_fs_type("cgroup");
	struct dentry *ret = ERR_PTR(-ENODEV);
	if (cgroup_fs) {
		char mountopts[] =
			"cpuset,noprefix,"
			"release_agent=/sbin/cpuset_release_agent";
		ret = cgroup_fs->mount(cgroup_fs, flags,
					   unused_dev_name, mountopts);
		put_filesystem(cgroup_fs);
	}
	return ret;
}

static struct file_system_type cpuset_fs_type = {
	.name = "cpuset",
	.mount = cpuset_mount,
};

/*
 * Return in pmask the portion of a cpusets's cpus_allowed that
 * are online.  If none are online, walk up the cpuset hierarchy
 * until we find one that does have some online cpus.  The top
 * cpuset always has some cpus online.
 *
 * One way or another, we guarantee to return some non-empty subset
 * of cpu_online_mask.
 *
 * Call with callback_mutex held.
 */
static void guarantee_online_cpus(struct cpuset *cs, struct cpumask *pmask)
{
	while (!cpumask_intersects(cs->cpus_allowed, cpu_online_mask))
		cs = parent_cs(cs);
	cpumask_and(pmask, cs->cpus_allowed, cpu_online_mask);
}

/*
 * Return in *pmask the portion of a cpusets's mems_allowed that
 * are online, with memory.  If none are online with memory, walk
 * up the cpuset hierarchy until we find one that does have some
 * online mems.  The top cpuset always has some mems online.
 *
 * One way or another, we guarantee to return some non-empty subset
 * of node_states[N_MEMORY].
 *
 * Call with callback_mutex held.
 */
static void guarantee_online_mems(struct cpuset *cs, nodemask_t *pmask)
{
	while (!nodes_intersects(cs->mems_allowed, node_states[N_MEMORY]))
		cs = parent_cs(cs);
	nodes_and(*pmask, cs->mems_allowed, node_states[N_MEMORY]);
}

/*
 * update task's spread flag if cpuset's page/slab spread flag is set
 *
 * Called with callback_mutex/cpuset_mutex held
 */
static void cpuset_update_task_spread_flag(struct cpuset *cs,
					struct task_struct *tsk)
{
	if (is_spread_page(cs))
		tsk->flags |= PF_SPREAD_PAGE;
	else
		tsk->flags &= ~PF_SPREAD_PAGE;
	if (is_spread_slab(cs))
		tsk->flags |= PF_SPREAD_SLAB;
	else
		tsk->flags &= ~PF_SPREAD_SLAB;
}

/*
 * is_cpuset_subset(p, q) - Is cpuset p a subset of cpuset q?
 *
 * One cpuset is a subset of another if all its allowed CPUs and
 * Memory Nodes are a subset of the other, and its exclusive flags
 * are only set if the other's are set.  Call holding cpuset_mutex.
 */

static int is_cpuset_subset(const struct cpuset *p, const struct cpuset *q)
{
	return	cpumask_subset(p->cpus_allowed, q->cpus_allowed) &&
		nodes_subset(p->mems_allowed, q->mems_allowed) &&
		is_cpu_exclusive(p) <= is_cpu_exclusive(q) &&
		is_mem_exclusive(p) <= is_mem_exclusive(q);
}

/**
 * alloc_trial_cpuset - allocate a trial cpuset
 * @cs: the cpuset that the trial cpuset duplicates
 */
static struct cpuset *alloc_trial_cpuset(struct cpuset *cs)
{
	struct cpuset *trial;

	trial = kmemdup(cs, sizeof(*cs), GFP_KERNEL);
	if (!trial)
		return NULL;

	if (!alloc_cpumask_var(&trial->cpus_allowed, GFP_KERNEL)) {
		kfree(trial);
		return NULL;
	}
	cpumask_copy(trial->cpus_allowed, cs->cpus_allowed);

	return trial;
}

/**
 * free_trial_cpuset - free the trial cpuset
 * @trial: the trial cpuset to be freed
 */
static void free_trial_cpuset(struct cpuset *trial)
{
	free_cpumask_var(trial->cpus_allowed);
	kfree(trial);
}

/*
 * validate_change() - Used to validate that any proposed cpuset change
 *		       follows the structural rules for cpusets.
 *
 * If we replaced the flag and mask values of the current cpuset
 * (cur) with those values in the trial cpuset (trial), would
 * our various subset and exclusive rules still be valid?  Presumes
 * cpuset_mutex held.
 *
 * 'cur' is the address of an actual, in-use cpuset.  Operations
 * such as list traversal that depend on the actual address of the
 * cpuset in the list must use cur below, not trial.
 *
 * 'trial' is the address of bulk structure copy of cur, with
 * perhaps one or more of the fields cpus_allowed, mems_allowed,
 * or flags changed to new, trial values.
 *
 * Return 0 if valid, -errno if not.
 */

static int validate_change(struct cpuset *cur, struct cpuset *trial)
{
	struct cgroup_subsys_state *css;
	struct cpuset *c, *par;
	int ret;

	rcu_read_lock();

	/* Each of our child cpusets must be a subset of us */
	ret = -EBUSY;
	cpuset_for_each_child(c, css, cur)
		if (!is_cpuset_subset(c, trial))
			goto out;

	/* Remaining checks don't apply to root cpuset */
	ret = 0;
	if (cur == &top_cpuset)
		goto out;

	par = parent_cs(cur);

	/* We must be a subset of our parent cpuset */
	ret = -EACCES;
	if (!is_cpuset_subset(trial, par))
		goto out;

	/*
	 * If either I or some sibling (!= me) is exclusive, we can't
	 * overlap
	 */
	ret = -EINVAL;
	cpuset_for_each_child(c, css, par) {
		if ((is_cpu_exclusive(trial) || is_cpu_exclusive(c)) &&
		    c != cur &&
		    cpumask_intersects(trial->cpus_allowed, c->cpus_allowed))
			goto out;
		if ((is_mem_exclusive(trial) || is_mem_exclusive(c)) &&
		    c != cur &&
		    nodes_intersects(trial->mems_allowed, c->mems_allowed))
			goto out;
	}

	/*
	 * Cpusets with tasks - existing or newly being attached - can't
	 * be changed to have empty cpus_allowed or mems_allowed.
	 */
	ret = -ENOSPC;
	if ((cgroup_has_tasks(cur->css.cgroup) || cur->attach_in_progress)) {
		if (!cpumask_empty(cur->cpus_allowed) &&
		    cpumask_empty(trial->cpus_allowed))
			goto out;
		if (!nodes_empty(cur->mems_allowed) &&
		    nodes_empty(trial->mems_allowed))
			goto out;
	}

	ret = 0;
out:
	rcu_read_unlock();
	return ret;
}

#ifdef CONFIG_SMP
/*
 * Helper routine for generate_sched_domains().
 * Do cpusets a, b have overlapping cpus_allowed masks?
 */
static int cpusets_overlap(struct cpuset *a, struct cpuset *b)
{
	return cpumask_intersects(a->cpus_allowed, b->cpus_allowed);
}

static void
update_domain_attr(struct sched_domain_attr *dattr, struct cpuset *c)
{
	if (dattr->relax_domain_level < c->relax_domain_level)
		dattr->relax_domain_level = c->relax_domain_level;
	return;
}

static void update_domain_attr_tree(struct sched_domain_attr *dattr,
				    struct cpuset *root_cs)
{
	struct cpuset *cp;
	struct cgroup_subsys_state *pos_css;

	rcu_read_lock();
	cpuset_for_each_descendant_pre(cp, pos_css, root_cs) {
		if (cp == root_cs)
			continue;

		/* skip the whole subtree if @cp doesn't have any CPU */
		if (cpumask_empty(cp->cpus_allowed)) {
			pos_css = css_rightmost_descendant(pos_css);
			continue;
		}

		if (is_sched_load_balance(cp))
			update_domain_attr(dattr, cp);
	}
	rcu_read_unlock();
}

/*
 * generate_sched_domains()
 *
 * This function builds a partial partition of the systems CPUs
 * A 'partial partition' is a set of non-overlapping subsets whose
 * union is a subset of that set.
 * The output of this function needs to be passed to kernel/sched/core.c
 * partition_sched_domains() routine, which will rebuild the scheduler's
 * load balancing domains (sched domains) as specified by that partial
 * partition.
 *
 * See "What is sched_load_balance" in Documentation/cgroups/cpusets.txt
 * for a background explanation of this.
 *
 * Does not return errors, on the theory that the callers of this
 * routine would rather not worry about failures to rebuild sched
 * domains when operating in the severe memory shortage situations
 * that could cause allocation failures below.
 *
 * Must be called with cpuset_mutex held.
 *
 * The three key local variables below are:
 *    q  - a linked-list queue of cpuset pointers, used to implement a
 *	   top-down scan of all cpusets.  This scan loads a pointer
 *	   to each cpuset marked is_sched_load_balance into the
 *	   array 'csa'.  For our purposes, rebuilding the schedulers
 *	   sched domains, we can ignore !is_sched_load_balance cpusets.
 *  csa  - (for CpuSet Array) Array of pointers to all the cpusets
 *	   that need to be load balanced, for convenient iterative
 *	   access by the subsequent code that finds the best partition,
 *	   i.e the set of domains (subsets) of CPUs such that the
 *	   cpus_allowed of every cpuset marked is_sched_load_balance
 *	   is a subset of one of these domains, while there are as
 *	   many such domains as possible, each as small as possible.
 * doms  - Conversion of 'csa' to an array of cpumasks, for passing to
 *	   the kernel/sched/core.c routine partition_sched_domains() in a
 *	   convenient format, that can be easily compared to the prior
 *	   value to determine what partition elements (sched domains)
 *	   were changed (added or removed.)
 *
 * Finding the best partition (set of domains):
 *	The triple nested loops below over i, j, k scan over the
 *	load balanced cpusets (using the array of cpuset pointers in
 *	csa[]) looking for pairs of cpusets that have overlapping
 *	cpus_allowed, but which don't have the same 'pn' partition
 *	number and gives them in the same partition number.  It keeps
 *	looping on the 'restart' label until it can no longer find
 *	any such pairs.
 *
 *	The union of the cpus_allowed masks from the set of
 *	all cpusets having the same 'pn' value then form the one
 *	element of the partition (one sched domain) to be passed to
 *	partition_sched_domains().
 */
static int generate_sched_domains(cpumask_var_t **domains,
			struct sched_domain_attr **attributes)
{
	struct cpuset *cp;	/* scans q */
	struct cpuset **csa;	/* array of all cpuset ptrs */
	int csn;		/* how many cpuset ptrs in csa so far */
	int i, j, k;		/* indices for partition finding loops */
	cpumask_var_t *doms;	/* resulting partition; i.e. sched domains */
	struct sched_domain_attr *dattr;  /* attributes for custom domains */
	int ndoms = 0;		/* number of sched domains in result */
	int nslot;		/* next empty doms[] struct cpumask slot */
	struct cgroup_subsys_state *pos_css;

	doms = NULL;
	dattr = NULL;
	csa = NULL;

	/* Special case for the 99% of systems with one, full, sched domain */
	if (is_sched_load_balance(&top_cpuset)) {
		ndoms = 1;
		doms = alloc_sched_domains(ndoms);
		if (!doms)
			goto done;

		dattr = kmalloc(sizeof(struct sched_domain_attr), GFP_KERNEL);
		if (dattr) {
			*dattr = SD_ATTR_INIT;
			update_domain_attr_tree(dattr, &top_cpuset);
		}
		cpumask_copy(doms[0], top_cpuset.cpus_allowed);

		goto done;
	}

	csa = kmalloc(number_of_cpusets * sizeof(cp), GFP_KERNEL);
	if (!csa)
		goto done;
	csn = 0;

	rcu_read_lock();
	cpuset_for_each_descendant_pre(cp, pos_css, &top_cpuset) {
		if (cp == &top_cpuset)
			continue;
		/*
		 * Continue traversing beyond @cp iff @cp has some CPUs and
		 * isn't load balancing.  The former is obvious.  The
		 * latter: All child cpusets contain a subset of the
		 * parent's cpus, so just skip them, and then we call
		 * update_domain_attr_tree() to calc relax_domain_level of
		 * the corresponding sched domain.
		 */
		if (!cpumask_empty(cp->cpus_allowed) &&
		    !is_sched_load_balance(cp))
			continue;

		if (is_sched_load_balance(cp))
			csa[csn++] = cp;

		/* skip @cp's subtree */
		pos_css = css_rightmost_descendant(pos_css);
	}
	rcu_read_unlock();

	for (i = 0; i < csn; i++)
		csa[i]->pn = i;
	ndoms = csn;

restart:
	/* Find the best partition (set of sched domains) */
	for (i = 0; i < csn; i++) {
		struct cpuset *a = csa[i];
		int apn = a->pn;

		for (j = 0; j < csn; j++) {
			struct cpuset *b = csa[j];
			int bpn = b->pn;

			if (apn != bpn && cpusets_overlap(a, b)) {
				for (k = 0; k < csn; k++) {
					struct cpuset *c = csa[k];

					if (c->pn == bpn)
						c->pn = apn;
				}
				ndoms--;	/* one less element */
				goto restart;
			}
		}
	}

	/*
	 * Now we know how many domains to create.
	 * Convert <csn, csa> to <ndoms, doms> and populate cpu masks.
	 */
	doms = alloc_sched_domains(ndoms);
	if (!doms)
		goto done;

	/*
	 * The rest of the code, including the scheduler, can deal with
	 * dattr==NULL case. No need to abort if alloc fails.
	 */
	dattr = kmalloc(ndoms * sizeof(struct sched_domain_attr), GFP_KERNEL);

	for (nslot = 0, i = 0; i < csn; i++) {
		struct cpuset *a = csa[i];
		struct cpumask *dp;
		int apn = a->pn;

		if (apn < 0) {
			/* Skip completed partitions */
			continue;
		}

		dp = doms[nslot];

		if (nslot == ndoms) {
			static int warnings = 10;
			if (warnings) {
				printk(KERN_WARNING
				 "rebuild_sched_domains confused:"
				  " nslot %d, ndoms %d, csn %d, i %d,"
				  " apn %d\n",
				  nslot, ndoms, csn, i, apn);
				warnings--;
			}
			continue;
		}

		cpumask_clear(dp);
		if (dattr)
			*(dattr + nslot) = SD_ATTR_INIT;
		for (j = i; j < csn; j++) {
			struct cpuset *b = csa[j];

			if (apn == b->pn) {
				cpumask_or(dp, dp, b->cpus_allowed);
				if (dattr)
					update_domain_attr_tree(dattr + nslot, b);

				/* Done with this partition */
				b->pn = -1;
			}
		}
		nslot++;
	}
	BUG_ON(nslot != ndoms);

done:
	kfree(csa);

	/*
	 * Fallback to the default domain if kmalloc() failed.
	 * See comments in partition_sched_domains().
	 */
	if (doms == NULL)
		ndoms = 1;

	*domains    = doms;
	*attributes = dattr;
	return ndoms;
}

/*
 * Rebuild scheduler domains.
 *
 * If the flag 'sched_load_balance' of any cpuset with non-empty
 * 'cpus' changes, or if the 'cpus' allowed changes in any cpuset
 * which has that flag enabled, or if any cpuset with a non-empty
 * 'cpus' is removed, then call this routine to rebuild the
 * scheduler's dynamic sched domains.
 *
 * Call with cpuset_mutex held.  Takes get_online_cpus().
 */
static void rebuild_sched_domains_locked(void)
{
	struct sched_domain_attr *attr;
	cpumask_var_t *doms;
	int ndoms;

	lockdep_assert_held(&cpuset_mutex);
	get_online_cpus();

	/*
	 * We have raced with CPU hotplug. Don't do anything to avoid
	 * passing doms with offlined cpu to partition_sched_domains().
	 * Anyways, hotplug work item will rebuild sched domains.
	 */
	if (!cpumask_equal(top_cpuset.cpus_allowed, cpu_active_mask))
		goto out;

	/* Generate domain masks and attrs */
	ndoms = generate_sched_domains(&doms, &attr);

	/* Have scheduler rebuild the domains */
	partition_sched_domains(ndoms, doms, attr);
out:
	put_online_cpus();
}
#else /* !CONFIG_SMP */
static void rebuild_sched_domains_locked(void)
{
}
#endif /* CONFIG_SMP */

void rebuild_sched_domains(void)
{
	mutex_lock(&cpuset_mutex);
	rebuild_sched_domains_locked();
	mutex_unlock(&cpuset_mutex);
}

/*
 * effective_cpumask_cpuset - return nearest ancestor with non-empty cpus
 * @cs: the cpuset in interest
 *
 * A cpuset's effective cpumask is the cpumask of the nearest ancestor
 * with non-empty cpus. We use effective cpumask whenever:
 * - we update tasks' cpus_allowed. (they take on the ancestor's cpumask
 *   if the cpuset they reside in has no cpus)
 * - we want to retrieve task_cs(tsk)'s cpus_allowed.
 *
 * Called with cpuset_mutex held. cpuset_cpus_allowed_fallback() is an
 * exception. See comments there.
 */
static struct cpuset *effective_cpumask_cpuset(struct cpuset *cs)
{
	while (cpumask_empty(cs->cpus_allowed))
		cs = parent_cs(cs);
	return cs;
}

/*
 * effective_nodemask_cpuset - return nearest ancestor with non-empty mems
 * @cs: the cpuset in interest
 *
 * A cpuset's effective nodemask is the nodemask of the nearest ancestor
 * with non-empty memss. We use effective nodemask whenever:
 * - we update tasks' mems_allowed. (they take on the ancestor's nodemask
 *   if the cpuset they reside in has no mems)
 * - we want to retrieve task_cs(tsk)'s mems_allowed.
 *
 * Called with cpuset_mutex held.
 */
static struct cpuset *effective_nodemask_cpuset(struct cpuset *cs)
{
	while (nodes_empty(cs->mems_allowed))
		cs = parent_cs(cs);
	return cs;
}

/**
 * update_tasks_cpumask - Update the cpumasks of tasks in the cpuset.
 * @cs: the cpuset in which each task's cpus_allowed mask needs to be changed
 *
 * Iterate through each task of @cs updating its cpus_allowed to the
 * effective cpuset's.  As this function is called with cpuset_mutex held,
 * cpuset membership stays stable.
 */
static void update_tasks_cpumask(struct cpuset *cs)
{
	struct cpuset *cpus_cs = effective_cpumask_cpuset(cs);
	struct css_task_iter it;
	struct task_struct *task;

	css_task_iter_start(&cs->css, &it);
	while ((task = css_task_iter_next(&it)))
		set_cpus_allowed_ptr(task, cpus_cs->cpus_allowed);
	css_task_iter_end(&it);
}

/*
 * update_tasks_cpumask_hier - Update the cpumasks of tasks in the hierarchy.
 * @root_cs: the root cpuset of the hierarchy
 * @update_root: update root cpuset or not?
 *
 * This will update cpumasks of tasks in @root_cs and all other empty cpusets
 * which take on cpumask of @root_cs.
 *
 * Called with cpuset_mutex held
 */
static void update_tasks_cpumask_hier(struct cpuset *root_cs, bool update_root)
{
	struct cpuset *cp;
	struct cgroup_subsys_state *pos_css;

	rcu_read_lock();
	cpuset_for_each_descendant_pre(cp, pos_css, root_cs) {
		if (cp == root_cs) {
			if (!update_root)
				continue;
		} else {
			/* skip the whole subtree if @cp have some CPU */
			if (!cpumask_empty(cp->cpus_allowed)) {
				pos_css = css_rightmost_descendant(pos_css);
				continue;
			}
		}
		if (!css_tryget(&cp->css))
			continue;
		rcu_read_unlock();

		update_tasks_cpumask(cp);

		rcu_read_lock();
		css_put(&cp->css);
	}
	rcu_read_unlock();
}

/**
 * update_cpumask - update the cpus_allowed mask of a cpuset and all tasks in it
 * @cs: the cpuset to consider
 * @buf: buffer of cpu numbers written to this cpuset
 */
static int update_cpumask(struct cpuset *cs, struct cpuset *trialcs,
			  const char *buf)
{
	int retval;
	int is_load_balanced;

	/* top_cpuset.cpus_allowed tracks cpu_online_mask; it's read-only */
	if (cs == &top_cpuset)
		return -EACCES;

	/*
	 * An empty cpus_allowed is ok only if the cpuset has no tasks.
	 * Since cpulist_parse() fails on an empty mask, we special case
	 * that parsing.  The validate_change() call ensures that cpusets
	 * with tasks have cpus.
	 */
	if (!*buf) {
		cpumask_clear(trialcs->cpus_allowed);
	} else {
		retval = cpulist_parse(buf, trialcs->cpus_allowed);
		if (retval < 0)
			return retval;

		if (!cpumask_subset(trialcs->cpus_allowed, cpu_active_mask))
			return -EINVAL;
	}

	/* Nothing to do if the cpus didn't change */
	if (cpumask_equal(cs->cpus_allowed, trialcs->cpus_allowed))
		return 0;

	retval = validate_change(cs, trialcs);
	if (retval < 0)
		return retval;

	is_load_balanced = is_sched_load_balance(trialcs);

	mutex_lock(&callback_mutex);
	cpumask_copy(cs->cpus_allowed, trialcs->cpus_allowed);
	mutex_unlock(&callback_mutex);

	update_tasks_cpumask_hier(cs, true);

	if (is_load_balanced)
		rebuild_sched_domains_locked();
	return 0;
}

/*
 * cpuset_migrate_mm
 *
 *    Migrate memory region from one set of nodes to another.
 *
 *    Temporarilly set tasks mems_allowed to target nodes of migration,
 *    so that the migration code can allocate pages on these nodes.
 *
 *    While the mm_struct we are migrating is typically from some
 *    other task, the task_struct mems_allowed that we are hacking
 *    is for our current task, which must allocate new pages for that
 *    migrating memory region.
 */

static void cpuset_migrate_mm(struct mm_struct *mm, const nodemask_t *from,
							const nodemask_t *to)
{
	struct task_struct *tsk = current;
	struct cpuset *mems_cs;

	tsk->mems_allowed = *to;

	do_migrate_pages(mm, from, to, MPOL_MF_MOVE_ALL);

	rcu_read_lock();
	mems_cs = effective_nodemask_cpuset(task_cs(tsk));
	guarantee_online_mems(mems_cs, &tsk->mems_allowed);
	rcu_read_unlock();
}

/*
 * cpuset_change_task_nodemask - change task's mems_allowed and mempolicy
 * @tsk: the task to change
 * @newmems: new nodes that the task will be set
 *
 * In order to avoid seeing no nodes if the old and new nodes are disjoint,
 * we structure updates as setting all new allowed nodes, then clearing newly
 * disallowed ones.
 */
static void cpuset_change_task_nodemask(struct task_struct *tsk,
					nodemask_t *newmems)
{
	bool need_loop;

	/*
	 * Allow tasks that have access to memory reserves because they have
	 * been OOM killed to get memory anywhere.
	 */
	if (unlikely(test_thread_flag(TIF_MEMDIE)))
		return;
	if (current->flags & PF_EXITING) /* Let dying task have memory */
		return;

	task_lock(tsk);
	/*
	 * Determine if a loop is necessary if another thread is doing
	 * get_mems_allowed().  If at least one node remains unchanged and
	 * tsk does not have a mempolicy, then an empty nodemask will not be
	 * possible when mems_allowed is larger than a word.
	 */
	need_loop = task_has_mempolicy(tsk) ||
			!nodes_intersects(*newmems, tsk->mems_allowed);

	if (need_loop) {
		local_irq_disable();
		write_seqcount_begin(&tsk->mems_allowed_seq);
	}

	nodes_or(tsk->mems_allowed, tsk->mems_allowed, *newmems);
	mpol_rebind_task(tsk, newmems, MPOL_REBIND_STEP1);

	mpol_rebind_task(tsk, newmems, MPOL_REBIND_STEP2);
	tsk->mems_allowed = *newmems;

	if (need_loop) {
		write_seqcount_end(&tsk->mems_allowed_seq);
		local_irq_enable();
	}

	task_unlock(tsk);
}

static void *cpuset_being_rebound;

/**
 * update_tasks_nodemask - Update the nodemasks of tasks in the cpuset.
 * @cs: the cpuset in which each task's mems_allowed mask needs to be changed
 *
 * Iterate through each task of @cs updating its mems_allowed to the
 * effective cpuset's.  As this function is called with cpuset_mutex held,
 * cpuset membership stays stable.
 */
static void update_tasks_nodemask(struct cpuset *cs)
{
	static nodemask_t newmems;	/* protected by cpuset_mutex */
	struct cpuset *mems_cs = effective_nodemask_cpuset(cs);
	struct css_task_iter it;
	struct task_struct *task;

	cpuset_being_rebound = cs;		/* causes mpol_dup() rebind */

	guarantee_online_mems(mems_cs, &newmems);

	/*
	 * The mpol_rebind_mm() call takes mmap_sem, which we couldn't
	 * take while holding tasklist_lock.  Forks can happen - the
	 * mpol_dup() cpuset_being_rebound check will catch such forks,
	 * and rebind their vma mempolicies too.  Because we still hold
	 * the global cpuset_mutex, we know that no other rebind effort
	 * will be contending for the global variable cpuset_being_rebound.
	 * It's ok if we rebind the same mm twice; mpol_rebind_mm()
	 * is idempotent.  Also migrate pages in each mm to new nodes.
	 */
	css_task_iter_start(&cs->css, &it);
	while ((task = css_task_iter_next(&it))) {
		struct mm_struct *mm;
		bool migrate;

		cpuset_change_task_nodemask(task, &newmems);

		mm = get_task_mm(task);
		if (!mm)
			continue;

		migrate = is_memory_migrate(cs);

		mpol_rebind_mm(mm, &cs->mems_allowed);
		if (migrate)
			cpuset_migrate_mm(mm, &cs->old_mems_allowed, &newmems);
		mmput(mm);
	}
	css_task_iter_end(&it);

	/*
	 * All the tasks' nodemasks have been updated, update
	 * cs->old_mems_allowed.
	 */
	cs->old_mems_allowed = newmems;

	/* We're done rebinding vmas to this cpuset's new mems_allowed. */
	cpuset_being_rebound = NULL;
}

/*
 * update_tasks_nodemask_hier - Update the nodemasks of tasks in the hierarchy.
 * @cs: the root cpuset of the hierarchy
 * @update_root: update the root cpuset or not?
 *
 * This will update nodemasks of tasks in @root_cs and all other empty cpusets
 * which take on nodemask of @root_cs.
 *
 * Called with cpuset_mutex held
 */
static void update_tasks_nodemask_hier(struct cpuset *root_cs, bool update_root)
{
	struct cpuset *cp;
	struct cgroup_subsys_state *pos_css;

	rcu_read_lock();
	cpuset_for_each_descendant_pre(cp, pos_css, root_cs) {
		if (cp == root_cs) {
			if (!update_root)
				continue;
		} else {
			/* skip the whole subtree if @cp have some CPU */
			if (!nodes_empty(cp->mems_allowed)) {
				pos_css = css_rightmost_descendant(pos_css);
				continue;
			}
		}
		if (!css_tryget(&cp->css))
			continue;
		rcu_read_unlock();

		update_tasks_nodemask(cp);

		rcu_read_lock();
		css_put(&cp->css);
	}
	rcu_read_unlock();
}

/*
 * Handle user request to change the 'mems' memory placement
 * of a cpuset.  Needs to validate the request, update the
 * cpusets mems_allowed, and for each task in the cpuset,
 * update mems_allowed and rebind task's mempolicy and any vma
 * mempolicies and if the cpuset is marked 'memory_migrate',
 * migrate the tasks pages to the new memory.
 *
 * Call with cpuset_mutex held.  May take callback_mutex during call.
 * Will take tasklist_lock, scan tasklist for tasks in cpuset cs,
 * lock each such tasks mm->mmap_sem, scan its vma's and rebind
 * their mempolicies to the cpusets new mems_allowed.
 */
static int update_nodemask(struct cpuset *cs, struct cpuset *trialcs,
			   const char *buf)
{
	int retval;

	/*
	 * top_cpuset.mems_allowed tracks node_stats[N_MEMORY];
	 * it's read-only
	 */
	if (cs == &top_cpuset) {
		retval = -EACCES;
		goto done;
	}

	/*
	 * An empty mems_allowed is ok iff there are no tasks in the cpuset.
	 * Since nodelist_parse() fails on an empty mask, we special case
	 * that parsing.  The validate_change() call ensures that cpusets
	 * with tasks have memory.
	 */
	if (!*buf) {
		nodes_clear(trialcs->mems_allowed);
	} else {
		retval = nodelist_parse(buf, trialcs->mems_allowed);
		if (retval < 0)
			goto done;

		if (!nodes_subset(trialcs->mems_allowed,
				node_states[N_MEMORY])) {
			retval =  -EINVAL;
			goto done;
		}
	}

	if (nodes_equal(cs->mems_allowed, trialcs->mems_allowed)) {
		retval = 0;		/* Too easy - nothing to do */
		goto done;
	}
	retval = validate_change(cs, trialcs);
	if (retval < 0)
		goto done;

	mutex_lock(&callback_mutex);
	cs->mems_allowed = trialcs->mems_allowed;
	mutex_unlock(&callback_mutex);

	update_tasks_nodemask_hier(cs, true);
done:
	return retval;
}

int current_cpuset_is_being_rebound(void)
{
	return task_cs(current) == cpuset_being_rebound;
}

static int update_relax_domain_level(struct cpuset *cs, s64 val)
{
#ifdef CONFIG_SMP
	if (val < -1 || val >= sched_domain_level_max)
		return -EINVAL;
#endif

	if (val != cs->relax_domain_level) {
		cs->relax_domain_level = val;
		if (!cpumask_empty(cs->cpus_allowed) &&
		    is_sched_load_balance(cs))
			rebuild_sched_domains_locked();
	}

	return 0;
}

/**
 * update_tasks_flags - update the spread flags of tasks in the cpuset.
 * @cs: the cpuset in which each task's spread flags needs to be changed
 *
 * Iterate through each task of @cs updating its spread flags.  As this
 * function is called with cpuset_mutex held, cpuset membership stays
 * stable.
 */
static void update_tasks_flags(struct cpuset *cs)
{
	struct css_task_iter it;
	struct task_struct *task;

	css_task_iter_start(&cs->css, &it);
	while ((task = css_task_iter_next(&it)))
		cpuset_update_task_spread_flag(cs, task);
	css_task_iter_end(&it);
}

/*
 * update_flag - read a 0 or a 1 in a file and update associated flag
 * bit:		the bit to update (see cpuset_flagbits_t)
 * cs:		the cpuset to update
 * turning_on: 	whether the flag is being set or cleared
 *
 * Call with cpuset_mutex held.
 */

static int update_flag(cpuset_flagbits_t bit, struct cpuset *cs,
		       int turning_on)
{
	struct cpuset *trialcs;
	int balance_flag_changed;
	int spread_flag_changed;
	int err;

	trialcs = alloc_trial_cpuset(cs);
	if (!trialcs)
		return -ENOMEM;

	if (turning_on)
		set_bit(bit, &trialcs->flags);
	else
		clear_bit(bit, &trialcs->flags);

	err = validate_change(cs, trialcs);
	if (err < 0)
		goto out;

	balance_flag_changed = (is_sched_load_balance(cs) !=
				is_sched_load_balance(trialcs));

	spread_flag_changed = ((is_spread_slab(cs) != is_spread_slab(trialcs))
			|| (is_spread_page(cs) != is_spread_page(trialcs)));

	mutex_lock(&callback_mutex);
	cs->flags = trialcs->flags;
	mutex_unlock(&callback_mutex);

	if (!cpumask_empty(trialcs->cpus_allowed) && balance_flag_changed)
		rebuild_sched_domains_locked();

	if (spread_flag_changed)
		update_tasks_flags(cs);
out:
	free_trial_cpuset(trialcs);
	return err;
}

/*
 * Frequency meter - How fast is some event occurring?
 *
 * These routines manage a digitally filtered, constant time based,
 * event frequency meter.  There are four routines:
 *   fmeter_init() - initialize a frequency meter.
 *   fmeter_markevent() - called each time the event happens.
 *   fmeter_getrate() - returns the recent rate of such events.
 *   fmeter_update() - internal routine used to update fmeter.
 *
 * A common data structure is passed to each of these routines,
 * which is used to keep track of the state required to manage the
 * frequency meter and its digital filter.
 *
 * The filter works on the number of events marked per unit time.
 * The filter is single-pole low-pass recursive (IIR).  The time unit
 * is 1 second.  Arithmetic is done using 32-bit integers scaled to
 * simulate 3 decimal digits of precision (multiplied by 1000).
 *
 * With an FM_COEF of 933, and a time base of 1 second, the filter
 * has a half-life of 10 seconds, meaning that if the events quit
 * happening, then the rate returned from the fmeter_getrate()
 * will be cut in half each 10 seconds, until it converges to zero.
 *
 * It is not worth doing a real infinitely recursive filter.  If more
 * than FM_MAXTICKS ticks have elapsed since the last filter event,
 * just compute FM_MAXTICKS ticks worth, by which point the level
 * will be stable.
 *
 * Limit the count of unprocessed events to FM_MAXCNT, so as to avoid
 * arithmetic overflow in the fmeter_update() routine.
 *
 * Given the simple 32 bit integer arithmetic used, this meter works
 * best for reporting rates between one per millisecond (msec) and
 * one per 32 (approx) seconds.  At constant rates faster than one
 * per msec it maxes out at values just under 1,000,000.  At constant
 * rates between one per msec, and one per second it will stabilize
 * to a value N*1000, where N is the rate of events per second.
 * At constant rates between one per second and one per 32 seconds,
 * it will be choppy, moving up on the seconds that have an event,
 * and then decaying until the next event.  At rates slower than
 * about one in 32 seconds, it decays all the way back to zero between
 * each event.
 */

#define FM_COEF 933		/* coefficient for half-life of 10 secs */
#define FM_MAXTICKS ((time_t)99) /* useless computing more ticks than this */
#define FM_MAXCNT 1000000	/* limit cnt to avoid overflow */
#define FM_SCALE 1000		/* faux fixed point scale */

/* Initialize a frequency meter */
static void fmeter_init(struct fmeter *fmp)
{
	fmp->cnt = 0;
	fmp->val = 0;
	fmp->time = 0;
	spin_lock_init(&fmp->lock);
}

/* Internal meter update - process cnt events and update value */
static void fmeter_update(struct fmeter *fmp)
{
	time_t now = get_seconds();
	time_t ticks = now - fmp->time;

	if (ticks == 0)
		return;

	ticks = min(FM_MAXTICKS, ticks);
	while (ticks-- > 0)
		fmp->val = (FM_COEF * fmp->val) / FM_SCALE;
	fmp->time = now;

	fmp->val += ((FM_SCALE - FM_COEF) * fmp->cnt) / FM_SCALE;
	fmp->cnt = 0;
}

/* Process any previous ticks, then bump cnt by one (times scale). */
static void fmeter_markevent(struct fmeter *fmp)
{
	spin_lock(&fmp->lock);
	fmeter_update(fmp);
	fmp->cnt = min(FM_MAXCNT, fmp->cnt + FM_SCALE);
	spin_unlock(&fmp->lock);
}

/* Process any previous ticks, then return current value. */
static int fmeter_getrate(struct fmeter *fmp)
{
	int val;

	spin_lock(&fmp->lock);
	fmeter_update(fmp);
	val = fmp->val;
	spin_unlock(&fmp->lock);
	return val;
}

static struct cpuset *cpuset_attach_old_cs;

/* Called by cgroups to determine if a cpuset is usable; cpuset_mutex held */
static int cpuset_can_attach(struct cgroup_subsys_state *css,
			     struct cgroup_taskset *tset)
{
	struct cpuset *cs = css_cs(css);
	struct task_struct *task;
	int ret;

	/* used later by cpuset_attach() */
	cpuset_attach_old_cs = task_cs(cgroup_taskset_first(tset));

	mutex_lock(&cpuset_mutex);

	/*
	 * We allow to move tasks into an empty cpuset if sane_behavior
	 * flag is set.
	 */
	ret = -ENOSPC;
	if (!cgroup_sane_behavior(css->cgroup) &&
	    (cpumask_empty(cs->cpus_allowed) || nodes_empty(cs->mems_allowed)))
		goto out_unlock;

	cgroup_taskset_for_each(task, tset) {
		/*
		 * Kthreads which disallow setaffinity shouldn't be moved
		 * to a new cpuset; we don't want to change their cpu
		 * affinity and isolating such threads by their set of
		 * allowed nodes is unnecessary.  Thus, cpusets are not
		 * applicable for such threads.  This prevents checking for
		 * success of set_cpus_allowed_ptr() on all attached tasks
		 * before cpus_allowed may be changed.
		 */
		ret = -EINVAL;
		if (task->flags & PF_NO_SETAFFINITY)
			goto out_unlock;
		ret = security_task_setscheduler(task);
		if (ret)
			goto out_unlock;
	}

	/*
	 * Mark attach is in progress.  This makes validate_change() fail
	 * changes which zero cpus/mems_allowed.
	 */
	cs->attach_in_progress++;
	ret = 0;
out_unlock:
	mutex_unlock(&cpuset_mutex);
	return ret;
}

static void cpuset_cancel_attach(struct cgroup_subsys_state *css,
				 struct cgroup_taskset *tset)
{
	mutex_lock(&cpuset_mutex);
	css_cs(css)->attach_in_progress--;
	mutex_unlock(&cpuset_mutex);
}

/*
 * Protected by cpuset_mutex.  cpus_attach is used only by cpuset_attach()
 * but we can't allocate it dynamically there.  Define it global and
 * allocate from cpuset_init().
 */
static cpumask_var_t cpus_attach;

static void cpuset_attach(struct cgroup_subsys_state *css,
			  struct cgroup_taskset *tset)
{
	/* static buf protected by cpuset_mutex */
	static nodemask_t cpuset_attach_nodemask_to;
	struct mm_struct *mm;
	struct task_struct *task;
	struct task_struct *leader = cgroup_taskset_first(tset);
	struct cpuset *cs = css_cs(css);
	struct cpuset *oldcs = cpuset_attach_old_cs;
	struct cpuset *cpus_cs = effective_cpumask_cpuset(cs);
	struct cpuset *mems_cs = effective_nodemask_cpuset(cs);

	mutex_lock(&cpuset_mutex);

	/* prepare for attach */
	if (cs == &top_cpuset)
		cpumask_copy(cpus_attach, cpu_possible_mask);
	else
		guarantee_online_cpus(cpus_cs, cpus_attach);

	guarantee_online_mems(mems_cs, &cpuset_attach_nodemask_to);

	cgroup_taskset_for_each(task, tset) {
		/*
		 * can_attach beforehand should guarantee that this doesn't
		 * fail.  TODO: have a better way to handle failure here
		 */
		WARN_ON_ONCE(set_cpus_allowed_ptr(task, cpus_attach));

		cpuset_change_task_nodemask(task, &cpuset_attach_nodemask_to);
		cpuset_update_task_spread_flag(cs, task);
	}

	/*
	 * Change mm, possibly for multiple threads in a threadgroup. This is
	 * expensive and may sleep.
	 */
	cpuset_attach_nodemask_to = cs->mems_allowed;
	mm = get_task_mm(leader);
	if (mm) {
		struct cpuset *mems_oldcs = effective_nodemask_cpuset(oldcs);

		mpol_rebind_mm(mm, &cpuset_attach_nodemask_to);

		/*
		 * old_mems_allowed is the same with mems_allowed here, except
		 * if this task is being moved automatically due to hotplug.
		 * In that case @mems_allowed has been updated and is empty,
		 * so @old_mems_allowed is the right nodesets that we migrate
		 * mm from.
		 */
		if (is_memory_migrate(cs)) {
			cpuset_migrate_mm(mm, &mems_oldcs->old_mems_allowed,
					  &cpuset_attach_nodemask_to);
		}
		mmput(mm);
	}

	cs->old_mems_allowed = cpuset_attach_nodemask_to;

	cs->attach_in_progress--;
	if (!cs->attach_in_progress)
		wake_up(&cpuset_attach_wq);

	mutex_unlock(&cpuset_mutex);
}

/* The various types of files and directories in a cpuset file system */

typedef enum {
	FILE_MEMORY_MIGRATE,
	FILE_CPULIST,
	FILE_MEMLIST,
	FILE_CPU_EXCLUSIVE,
	FILE_MEM_EXCLUSIVE,
	FILE_MEM_HARDWALL,
	FILE_SCHED_LOAD_BALANCE,
	FILE_SCHED_RELAX_DOMAIN_LEVEL,
	FILE_MEMORY_PRESSURE_ENABLED,
	FILE_MEMORY_PRESSURE,
	FILE_SPREAD_PAGE,
	FILE_SPREAD_SLAB,
} cpuset_filetype_t;

static int cpuset_write_u64(struct cgroup_subsys_state *css, struct cftype *cft,
			    u64 val)
{
	struct cpuset *cs = css_cs(css);
	cpuset_filetype_t type = cft->private;
	int retval = 0;

	mutex_lock(&cpuset_mutex);
	if (!is_cpuset_online(cs)) {
		retval = -ENODEV;
		goto out_unlock;
	}

	switch (type) {
	case FILE_CPU_EXCLUSIVE:
		retval = update_flag(CS_CPU_EXCLUSIVE, cs, val);
		break;
	case FILE_MEM_EXCLUSIVE:
		retval = update_flag(CS_MEM_EXCLUSIVE, cs, val);
		break;
	case FILE_MEM_HARDWALL:
		retval = update_flag(CS_MEM_HARDWALL, cs, val);
		break;
	case FILE_SCHED_LOAD_BALANCE:
		retval = update_flag(CS_SCHED_LOAD_BALANCE, cs, val);
		break;
	case FILE_MEMORY_MIGRATE:
		retval = update_flag(CS_MEMORY_MIGRATE, cs, val);
		break;
	case FILE_MEMORY_PRESSURE_ENABLED:
		cpuset_memory_pressure_enabled = !!val;
		break;
	case FILE_MEMORY_PRESSURE:
		retval = -EACCES;
		break;
	case FILE_SPREAD_PAGE:
		retval = update_flag(CS_SPREAD_PAGE, cs, val);
		break;
	case FILE_SPREAD_SLAB:
		retval = update_flag(CS_SPREAD_SLAB, cs, val);
		break;
	default:
		retval = -EINVAL;
		break;
	}
out_unlock:
	mutex_unlock(&cpuset_mutex);
	return retval;
}

static int cpuset_write_s64(struct cgroup_subsys_state *css, struct cftype *cft,
			    s64 val)
{
	struct cpuset *cs = css_cs(css);
	cpuset_filetype_t type = cft->private;
	int retval = -ENODEV;

	mutex_lock(&cpuset_mutex);
	if (!is_cpuset_online(cs))
		goto out_unlock;

	switch (type) {
	case FILE_SCHED_RELAX_DOMAIN_LEVEL:
		retval = update_relax_domain_level(cs, val);
		break;
	default:
		retval = -EINVAL;
		break;
	}
out_unlock:
	mutex_unlock(&cpuset_mutex);
	return retval;
}

/*
 * Common handling for a write to a "cpus" or "mems" file.
 */
static int cpuset_write_resmask(struct cgroup_subsys_state *css,
				struct cftype *cft, char *buf)
{
	struct cpuset *cs = css_cs(css);
	struct cpuset *trialcs;
	int retval = -ENODEV;

	/*
	 * CPU or memory hotunplug may leave @cs w/o any execution
	 * resources, in which case the hotplug code asynchronously updates
	 * configuration and transfers all tasks to the nearest ancestor
	 * which can execute.
	 *
	 * As writes to "cpus" or "mems" may restore @cs's execution
	 * resources, wait for the previously scheduled operations before
	 * proceeding, so that we don't end up keep removing tasks added
	 * after execution capability is restored.
	 */
	flush_work(&cpuset_hotplug_work);

	mutex_lock(&cpuset_mutex);
	if (!is_cpuset_online(cs))
		goto out_unlock;

	trialcs = alloc_trial_cpuset(cs);
	if (!trialcs) {
		retval = -ENOMEM;
		goto out_unlock;
	}

	switch (cft->private) {
	case FILE_CPULIST:
		retval = update_cpumask(cs, trialcs, buf);
		break;
	case FILE_MEMLIST:
		retval = update_nodemask(cs, trialcs, buf);
		break;
	default:
		retval = -EINVAL;
		break;
	}

	free_trial_cpuset(trialcs);
out_unlock:
	mutex_unlock(&cpuset_mutex);
	return retval;
}

/*
 * These ascii lists should be read in a single call, by using a user
 * buffer large enough to hold the entire map.  If read in smaller
 * chunks, there is no guarantee of atomicity.  Since the display format
 * used, list of ranges of sequential numbers, is variable length,
 * and since these maps can change value dynamically, one could read
 * gibberish by doing partial reads while a list was changing.
 */
static int cpuset_common_seq_show(struct seq_file *sf, void *v)
{
	struct cpuset *cs = css_cs(seq_css(sf));
	cpuset_filetype_t type = seq_cft(sf)->private;
	ssize_t count;
	char *buf, *s;
	int ret = 0;

	count = seq_get_buf(sf, &buf);
	s = buf;

	mutex_lock(&callback_mutex);

	switch (type) {
	case FILE_CPULIST:
		s += cpulist_scnprintf(s, count, cs->cpus_allowed);
		break;
	case FILE_MEMLIST:
		s += nodelist_scnprintf(s, count, cs->mems_allowed);
		break;
	default:
		ret = -EINVAL;
		goto out_unlock;
	}

	if (s < buf + count - 1) {
		*s++ = '\n';
		seq_commit(sf, s - buf);
	} else {
		seq_commit(sf, -1);
	}
out_unlock:
	mutex_unlock(&callback_mutex);
	return ret;
}

static u64 cpuset_read_u64(struct cgroup_subsys_state *css, struct cftype *cft)
{
	struct cpuset *cs = css_cs(css);
	cpuset_filetype_t type = cft->private;
	switch (type) {
	case FILE_CPU_EXCLUSIVE:
		return is_cpu_exclusive(cs);
	case FILE_MEM_EXCLUSIVE:
		return is_mem_exclusive(cs);
	case FILE_MEM_HARDWALL:
		return is_mem_hardwall(cs);
	case FILE_SCHED_LOAD_BALANCE:
		return is_sched_load_balance(cs);
	case FILE_MEMORY_MIGRATE:
		return is_memory_migrate(cs);
	case FILE_MEMORY_PRESSURE_ENABLED:
		return cpuset_memory_pressure_enabled;
	case FILE_MEMORY_PRESSURE:
		return fmeter_getrate(&cs->fmeter);
	case FILE_SPREAD_PAGE:
		return is_spread_page(cs);
	case FILE_SPREAD_SLAB:
		return is_spread_slab(cs);
	default:
		BUG();
	}

	/* Unreachable but makes gcc happy */
	return 0;
}

static s64 cpuset_read_s64(struct cgroup_subsys_state *css, struct cftype *cft)
{
	struct cpuset *cs = css_cs(css);
	cpuset_filetype_t type = cft->private;
	switch (type) {
	case FILE_SCHED_RELAX_DOMAIN_LEVEL:
		return cs->relax_domain_level;
	default:
		BUG();
	}

	/* Unrechable but makes gcc happy */
	return 0;
}


/*
 * for the common functions, 'private' gives the type of file
 */

static struct cftype files[] = {
	{
		.name = "cpus",
		.seq_show = cpuset_common_seq_show,
		.write_string = cpuset_write_resmask,
		.max_write_len = (100U + 6 * NR_CPUS),
		.private = FILE_CPULIST,
	},

	{
		.name = "mems",
		.seq_show = cpuset_common_seq_show,
		.write_string = cpuset_write_resmask,
		.max_write_len = (100U + 6 * MAX_NUMNODES),
		.private = FILE_MEMLIST,
	},

	{
		.name = "cpu_exclusive",
		.read_u64 = cpuset_read_u64,
		.write_u64 = cpuset_write_u64,
		.private = FILE_CPU_EXCLUSIVE,
	},

	{
		.name = "mem_exclusive",
		.read_u64 = cpuset_read_u64,
		.write_u64 = cpuset_write_u64,
		.private = FILE_MEM_EXCLUSIVE,
	},

	{
		.name = "mem_hardwall",
		.read_u64 = cpuset_read_u64,
		.write_u64 = cpuset_write_u64,
		.private = FILE_MEM_HARDWALL,
	},

	{
		.name = "sched_load_balance",
		.read_u64 = cpuset_read_u64,
		.write_u64 = cpuset_write_u64,
		.private = FILE_SCHED_LOAD_BALANCE,
	},

	{
		.name = "sched_relax_domain_level",
		.read_s64 = cpuset_read_s64,
		.write_s64 = cpuset_write_s64,
		.private = FILE_SCHED_RELAX_DOMAIN_LEVEL,
	},

	{
		.name = "memory_migrate",
		.read_u64 = cpuset_read_u64,
		.write_u64 = cpuset_write_u64,
		.private = FILE_MEMORY_MIGRATE,
	},

	{
		.name = "memory_pressure",
		.read_u64 = cpuset_read_u64,
		.write_u64 = cpuset_write_u64,
		.private = FILE_MEMORY_PRESSURE,
		.mode = S_IRUGO,
	},

	{
		.name = "memory_spread_page",
		.read_u64 = cpuset_read_u64,
		.write_u64 = cpuset_write_u64,
		.private = FILE_SPREAD_PAGE,
	},

	{
		.name = "memory_spread_slab",
		.read_u64 = cpuset_read_u64,
		.write_u64 = cpuset_write_u64,
		.private = FILE_SPREAD_SLAB,
	},

	{
		.name = "memory_pressure_enabled",
		.flags = CFTYPE_ONLY_ON_ROOT,
		.read_u64 = cpuset_read_u64,
		.write_u64 = cpuset_write_u64,
		.private = FILE_MEMORY_PRESSURE_ENABLED,
	},

	{ }	/* terminate */
};

/*
 *	cpuset_css_alloc - allocate a cpuset css
 *	cgrp:	control group that the new cpuset will be part of
 */

static struct cgroup_subsys_state *
cpuset_css_alloc(struct cgroup_subsys_state *parent_css)
{
	struct cpuset *cs;

	if (!parent_css)
		return &top_cpuset.css;

	cs = kzalloc(sizeof(*cs), GFP_KERNEL);
	if (!cs)
		return ERR_PTR(-ENOMEM);
	if (!alloc_cpumask_var(&cs->cpus_allowed, GFP_KERNEL)) {
		kfree(cs);
		return ERR_PTR(-ENOMEM);
	}

	set_bit(CS_SCHED_LOAD_BALANCE, &cs->flags);
	cpumask_clear(cs->cpus_allowed);
	nodes_clear(cs->mems_allowed);
	fmeter_init(&cs->fmeter);
	cs->relax_domain_level = -1;

	return &cs->css;
}

static int cpuset_css_online(struct cgroup_subsys_state *css)
{
	struct cpuset *cs = css_cs(css);
	struct cpuset *parent = parent_cs(cs);
	struct cpuset *tmp_cs;
	struct cgroup_subsys_state *pos_css;

	if (!parent)
		return 0;

	mutex_lock(&cpuset_mutex);

	set_bit(CS_ONLINE, &cs->flags);
	if (is_spread_page(parent))
		set_bit(CS_SPREAD_PAGE, &cs->flags);
	if (is_spread_slab(parent))
		set_bit(CS_SPREAD_SLAB, &cs->flags);

	number_of_cpusets++;

	if (!test_bit(CGRP_CPUSET_CLONE_CHILDREN, &css->cgroup->flags))
		goto out_unlock;

	/*
	 * Clone @parent's configuration if CGRP_CPUSET_CLONE_CHILDREN is
	 * set.  This flag handling is implemented in cgroup core for
	 * histrical reasons - the flag may be specified during mount.
	 *
	 * Currently, if any sibling cpusets have exclusive cpus or mem, we
	 * refuse to clone the configuration - thereby refusing the task to
	 * be entered, and as a result refusing the sys_unshare() or
	 * clone() which initiated it.  If this becomes a problem for some
	 * users who wish to allow that scenario, then this could be
	 * changed to grant parent->cpus_allowed-sibling_cpus_exclusive
	 * (and likewise for mems) to the new cgroup.
	 */
	rcu_read_lock();
	cpuset_for_each_child(tmp_cs, pos_css, parent) {
		if (is_mem_exclusive(tmp_cs) || is_cpu_exclusive(tmp_cs)) {
			rcu_read_unlock();
			goto out_unlock;
		}
	}
	rcu_read_unlock();

	mutex_lock(&callback_mutex);
	cs->mems_allowed = parent->mems_allowed;
	cpumask_copy(cs->cpus_allowed, parent->cpus_allowed);
	mutex_unlock(&callback_mutex);
out_unlock:
	mutex_unlock(&cpuset_mutex);
	return 0;
}

/*
 * If the cpuset being removed has its flag 'sched_load_balance'
 * enabled, then simulate turning sched_load_balance off, which
 * will call rebuild_sched_domains_locked().
 */

static void cpuset_css_offline(struct cgroup_subsys_state *css)
{
	struct cpuset *cs = css_cs(css);

	mutex_lock(&cpuset_mutex);

	if (is_sched_load_balance(cs))
		update_flag(CS_SCHED_LOAD_BALANCE, cs, 0);

	number_of_cpusets--;
	clear_bit(CS_ONLINE, &cs->flags);

	mutex_unlock(&cpuset_mutex);
}

static void cpuset_css_free(struct cgroup_subsys_state *css)
{
	struct cpuset *cs = css_cs(css);

	free_cpumask_var(cs->cpus_allowed);
	kfree(cs);
}

struct cgroup_subsys cpuset_cgrp_subsys = {
	.css_alloc = cpuset_css_alloc,
	.css_online = cpuset_css_online,
	.css_offline = cpuset_css_offline,
	.css_free = cpuset_css_free,
	.can_attach = cpuset_can_attach,
	.cancel_attach = cpuset_cancel_attach,
	.attach = cpuset_attach,
	.base_cftypes = files,
	.early_init = 1,
};

/**
 * cpuset_init - initialize cpusets at system boot
 *
 * Description: Initialize top_cpuset and the cpuset internal file system,
 **/

int __init cpuset_init(void)
{
	int err = 0;

	if (!alloc_cpumask_var(&top_cpuset.cpus_allowed, GFP_KERNEL))
		BUG();

	cpumask_setall(top_cpuset.cpus_allowed);
	nodes_setall(top_cpuset.mems_allowed);

	fmeter_init(&top_cpuset.fmeter);
	set_bit(CS_SCHED_LOAD_BALANCE, &top_cpuset.flags);
	top_cpuset.relax_domain_level = -1;

	err = register_filesystem(&cpuset_fs_type);
	if (err < 0)
		return err;

	if (!alloc_cpumask_var(&cpus_attach, GFP_KERNEL))
		BUG();

	number_of_cpusets = 1;
	return 0;
}

/*
 * If CPU and/or memory hotplug handlers, below, unplug any CPUs
 * or memory nodes, we need to walk over the cpuset hierarchy,
 * removing that CPU or node from all cpusets.  If this removes the
 * last CPU or node from a cpuset, then move the tasks in the empty
 * cpuset to its next-highest non-empty parent.
 */
static void remove_tasks_in_empty_cpuset(struct cpuset *cs)
{
	struct cpuset *parent;

	/*
	 * Find its next-highest non-empty parent, (top cpuset
	 * has online cpus, so can't be empty).
	 */
	parent = parent_cs(cs);
	while (cpumask_empty(parent->cpus_allowed) ||
			nodes_empty(parent->mems_allowed))
		parent = parent_cs(parent);

	if (cgroup_transfer_tasks(parent->css.cgroup, cs->css.cgroup)) {
		printk(KERN_ERR "cpuset: failed to transfer tasks out of empty cpuset ");
		pr_cont_cgroup_name(cs->css.cgroup);
		pr_cont("\n");
	}
}

/**
 * cpuset_hotplug_update_tasks - update tasks in a cpuset for hotunplug
 * @cs: cpuset in interest
 *
 * Compare @cs's cpu and mem masks against top_cpuset and if some have gone
 * offline, update @cs accordingly.  If @cs ends up with no CPU or memory,
 * all its tasks are moved to the nearest ancestor with both resources.
 */
static void cpuset_hotplug_update_tasks(struct cpuset *cs)
{
	static cpumask_t off_cpus;
	static nodemask_t off_mems;
	bool is_empty;
	bool sane = cgroup_sane_behavior(cs->css.cgroup);

retry:
	wait_event(cpuset_attach_wq, cs->attach_in_progress == 0);

	mutex_lock(&cpuset_mutex);

	/*
	 * We have raced with task attaching. We wait until attaching
	 * is finished, so we won't attach a task to an empty cpuset.
	 */
	if (cs->attach_in_progress) {
		mutex_unlock(&cpuset_mutex);
		goto retry;
	}

	cpumask_andnot(&off_cpus, cs->cpus_allowed, top_cpuset.cpus_allowed);
	nodes_andnot(off_mems, cs->mems_allowed, top_cpuset.mems_allowed);

	mutex_lock(&callback_mutex);
	cpumask_andnot(cs->cpus_allowed, cs->cpus_allowed, &off_cpus);
	mutex_unlock(&callback_mutex);

	/*
	 * If sane_behavior flag is set, we need to update tasks' cpumask
	 * for empty cpuset to take on ancestor's cpumask. Otherwise, don't
	 * call update_tasks_cpumask() if the cpuset becomes empty, as
	 * the tasks in it will be migrated to an ancestor.
	 */
	if ((sane && cpumask_empty(cs->cpus_allowed)) ||
	    (!cpumask_empty(&off_cpus) && !cpumask_empty(cs->cpus_allowed)))
		update_tasks_cpumask(cs);

	mutex_lock(&callback_mutex);
	nodes_andnot(cs->mems_allowed, cs->mems_allowed, off_mems);
	mutex_unlock(&callback_mutex);

	/*
	 * If sane_behavior flag is set, we need to update tasks' nodemask
	 * for empty cpuset to take on ancestor's nodemask. Otherwise, don't
	 * call update_tasks_nodemask() if the cpuset becomes empty, as
	 * the tasks in it will be migratd to an ancestor.
	 */
	if ((sane && nodes_empty(cs->mems_allowed)) ||
	    (!nodes_empty(off_mems) && !nodes_empty(cs->mems_allowed)))
		update_tasks_nodemask(cs);

	is_empty = cpumask_empty(cs->cpus_allowed) ||
		nodes_empty(cs->mems_allowed);

	mutex_unlock(&cpuset_mutex);

	/*
	 * If sane_behavior flag is set, we'll keep tasks in empty cpusets.
	 *
	 * Otherwise move tasks to the nearest ancestor with execution
	 * resources.  This is full cgroup operation which will
	 * also call back into cpuset.  Should be done outside any lock.
	 */
	if (!sane && is_empty)
		remove_tasks_in_empty_cpuset(cs);
}

/**
 * cpuset_hotplug_workfn - handle CPU/memory hotunplug for a cpuset
 *
 * This function is called after either CPU or memory configuration has
 * changed and updates cpuset accordingly.  The top_cpuset is always
 * synchronized to cpu_active_mask and N_MEMORY, which is necessary in
 * order to make cpusets transparent (of no affect) on systems that are
 * actively using CPU hotplug but making no active use of cpusets.
 *
 * Non-root cpusets are only affected by offlining.  If any CPUs or memory
 * nodes have been taken down, cpuset_hotplug_update_tasks() is invoked on
 * all descendants.
 *
 * Note that CPU offlining during suspend is ignored.  We don't modify
 * cpusets across suspend/resume cycles at all.
 */
static void cpuset_hotplug_workfn(struct work_struct *work)
{
	static cpumask_t new_cpus;
	static nodemask_t new_mems;
	bool cpus_updated, mems_updated;

	mutex_lock(&cpuset_mutex);

	/* fetch the available cpus/mems and find out which changed how */
	cpumask_copy(&new_cpus, cpu_active_mask);
	new_mems = node_states[N_MEMORY];

	cpus_updated = !cpumask_equal(top_cpuset.cpus_allowed, &new_cpus);
	mems_updated = !nodes_equal(top_cpuset.mems_allowed, new_mems);

	/* synchronize cpus_allowed to cpu_active_mask */
	if (cpus_updated) {
		mutex_lock(&callback_mutex);
		cpumask_copy(top_cpuset.cpus_allowed, &new_cpus);
		mutex_unlock(&callback_mutex);
		/* we don't mess with cpumasks of tasks in top_cpuset */
	}

	/* synchronize mems_allowed to N_MEMORY */
	if (mems_updated) {
		mutex_lock(&callback_mutex);
		top_cpuset.mems_allowed = new_mems;
		mutex_unlock(&callback_mutex);
		update_tasks_nodemask(&top_cpuset);
	}

	mutex_unlock(&cpuset_mutex);

	/* if cpus or mems changed, we need to propagate to descendants */
	if (cpus_updated || mems_updated) {
		struct cpuset *cs;
		struct cgroup_subsys_state *pos_css;

		rcu_read_lock();
		cpuset_for_each_descendant_pre(cs, pos_css, &top_cpuset) {
			if (cs == &top_cpuset || !css_tryget(&cs->css))
				continue;
			rcu_read_unlock();

			cpuset_hotplug_update_tasks(cs);

			rcu_read_lock();
			css_put(&cs->css);
		}
		rcu_read_unlock();
	}

	/* rebuild sched domains if cpus_allowed has changed */
	if (cpus_updated)
		rebuild_sched_domains();
}

void cpuset_update_active_cpus(bool cpu_online)
{
	/*
	 * We're inside cpu hotplug critical region which usually nests
	 * inside cgroup synchronization.  Bounce actual hotplug processing
	 * to a work item to avoid reverse locking order.
	 *
	 * We still need to do partition_sched_domains() synchronously;
	 * otherwise, the scheduler will get confused and put tasks to the
	 * dead CPU.  Fall back to the default single domain.
	 * cpuset_hotplug_workfn() will rebuild it as necessary.
	 */
	partition_sched_domains(1, NULL, NULL);
	schedule_work(&cpuset_hotplug_work);
}

/*
 * Keep top_cpuset.mems_allowed tracking node_states[N_MEMORY].
 * Call this routine anytime after node_states[N_MEMORY] changes.
 * See cpuset_update_active_cpus() for CPU hotplug handling.
 */
static int cpuset_track_online_nodes(struct notifier_block *self,
				unsigned long action, void *arg)
{
	schedule_work(&cpuset_hotplug_work);
	return NOTIFY_OK;
}

static struct notifier_block cpuset_track_online_nodes_nb = {
	.notifier_call = cpuset_track_online_nodes,
	.priority = 10,		/* ??! */
};

/**
 * cpuset_init_smp - initialize cpus_allowed
 *
 * Description: Finish top cpuset after cpu, node maps are initialized
 */
void __init cpuset_init_smp(void)
{
	cpumask_copy(top_cpuset.cpus_allowed, cpu_active_mask);
	top_cpuset.mems_allowed = node_states[N_MEMORY];
	top_cpuset.old_mems_allowed = top_cpuset.mems_allowed;

	register_hotmemory_notifier(&cpuset_track_online_nodes_nb);
}

/**
 * cpuset_cpus_allowed - return cpus_allowed mask from a tasks cpuset.
 * @tsk: pointer to task_struct from which to obtain cpuset->cpus_allowed.
 * @pmask: pointer to struct cpumask variable to receive cpus_allowed set.
 *
 * Description: Returns the cpumask_var_t cpus_allowed of the cpuset
 * attached to the specified @tsk.  Guaranteed to return some non-empty
 * subset of cpu_online_mask, even if this means going outside the
 * tasks cpuset.
 **/

void cpuset_cpus_allowed(struct task_struct *tsk, struct cpumask *pmask)
{
	struct cpuset *cpus_cs;

	mutex_lock(&callback_mutex);
	rcu_read_lock();
	cpus_cs = effective_cpumask_cpuset(task_cs(tsk));
	guarantee_online_cpus(cpus_cs, pmask);
	rcu_read_unlock();
	mutex_unlock(&callback_mutex);
}

void cpuset_cpus_allowed_fallback(struct task_struct *tsk)
{
	struct cpuset *cpus_cs;

	rcu_read_lock();
	cpus_cs = effective_cpumask_cpuset(task_cs(tsk));
	do_set_cpus_allowed(tsk, cpus_cs->cpus_allowed);
	rcu_read_unlock();

	/*
	 * We own tsk->cpus_allowed, nobody can change it under us.
	 *
	 * But we used cs && cs->cpus_allowed lockless and thus can
	 * race with cgroup_attach_task() or update_cpumask() and get
	 * the wrong tsk->cpus_allowed. However, both cases imply the
	 * subsequent cpuset_change_cpumask()->set_cpus_allowed_ptr()
	 * which takes task_rq_lock().
	 *
	 * If we are called after it dropped the lock we must see all
	 * changes in tsk_cs()->cpus_allowed. Otherwise we can temporary
	 * set any mask even if it is not right from task_cs() pov,
	 * the pending set_cpus_allowed_ptr() will fix things.
	 *
	 * select_fallback_rq() will fix things ups and set cpu_possible_mask
	 * if required.
	 */
}

void cpuset_init_current_mems_allowed(void)
{
	nodes_setall(current->mems_allowed);
}

/**
 * cpuset_mems_allowed - return mems_allowed mask from a tasks cpuset.
 * @tsk: pointer to task_struct from which to obtain cpuset->mems_allowed.
 *
 * Description: Returns the nodemask_t mems_allowed of the cpuset
 * attached to the specified @tsk.  Guaranteed to return some non-empty
 * subset of node_states[N_MEMORY], even if this means going outside the
 * tasks cpuset.
 **/

nodemask_t cpuset_mems_allowed(struct task_struct *tsk)
{
	struct cpuset *mems_cs;
	nodemask_t mask;

	mutex_lock(&callback_mutex);
	rcu_read_lock();
	mems_cs = effective_nodemask_cpuset(task_cs(tsk));
	guarantee_online_mems(mems_cs, &mask);
	rcu_read_unlock();
	mutex_unlock(&callback_mutex);

	return mask;
}

/**
 * cpuset_nodemask_valid_mems_allowed - check nodemask vs. curremt mems_allowed
 * @nodemask: the nodemask to be checked
 *
 * Are any of the nodes in the nodemask allowed in current->mems_allowed?
 */
int cpuset_nodemask_valid_mems_allowed(nodemask_t *nodemask)
{
	return nodes_intersects(*nodemask, current->mems_allowed);
}

/*
 * nearest_hardwall_ancestor() - Returns the nearest mem_exclusive or
 * mem_hardwall ancestor to the specified cpuset.  Call holding
 * callback_mutex.  If no ancestor is mem_exclusive or mem_hardwall
 * (an unusual configuration), then returns the root cpuset.
 */
static struct cpuset *nearest_hardwall_ancestor(struct cpuset *cs)
{
	while (!(is_mem_exclusive(cs) || is_mem_hardwall(cs)) && parent_cs(cs))
		cs = parent_cs(cs);
	return cs;
}

/**
 * cpuset_node_allowed_softwall - Can we allocate on a memory node?
 * @node: is this an allowed node?
 * @gfp_mask: memory allocation flags
 *
 * If we're in interrupt, yes, we can always allocate.  If __GFP_THISNODE is
 * set, yes, we can always allocate.  If node is in our task's mems_allowed,
 * yes.  If it's not a __GFP_HARDWALL request and this node is in the nearest
 * hardwalled cpuset ancestor to this task's cpuset, yes.  If the task has been
 * OOM killed and has access to memory reserves as specified by the TIF_MEMDIE
 * flag, yes.
 * Otherwise, no.
 *
 * If __GFP_HARDWALL is set, cpuset_node_allowed_softwall() reduces to
 * cpuset_node_allowed_hardwall().  Otherwise, cpuset_node_allowed_softwall()
 * might sleep, and might allow a node from an enclosing cpuset.
 *
 * cpuset_node_allowed_hardwall() only handles the simpler case of hardwall
 * cpusets, and never sleeps.
 *
 * The __GFP_THISNODE placement logic is really handled elsewhere,
 * by forcibly using a zonelist starting at a specified node, and by
 * (in get_page_from_freelist()) refusing to consider the zones for
 * any node on the zonelist except the first.  By the time any such
 * calls get to this routine, we should just shut up and say 'yes'.
 *
 * GFP_USER allocations are marked with the __GFP_HARDWALL bit,
 * and do not allow allocations outside the current tasks cpuset
 * unless the task has been OOM killed as is marked TIF_MEMDIE.
 * GFP_KERNEL allocations are not so marked, so can escape to the
 * nearest enclosing hardwalled ancestor cpuset.
 *
 * Scanning up parent cpusets requires callback_mutex.  The
 * __alloc_pages() routine only calls here with __GFP_HARDWALL bit
 * _not_ set if it's a GFP_KERNEL allocation, and all nodes in the
 * current tasks mems_allowed came up empty on the first pass over
 * the zonelist.  So only GFP_KERNEL allocations, if all nodes in the
 * cpuset are short of memory, might require taking the callback_mutex
 * mutex.
 *
 * The first call here from mm/page_alloc:get_page_from_freelist()
 * has __GFP_HARDWALL set in gfp_mask, enforcing hardwall cpusets,
 * so no allocation on a node outside the cpuset is allowed (unless
 * in interrupt, of course).
 *
 * The second pass through get_page_from_freelist() doesn't even call
 * here for GFP_ATOMIC calls.  For those calls, the __alloc_pages()
 * variable 'wait' is not set, and the bit ALLOC_CPUSET is not set
 * in alloc_flags.  That logic and the checks below have the combined
 * affect that:
 *	in_interrupt - any node ok (current task context irrelevant)
 *	GFP_ATOMIC   - any node ok
 *	TIF_MEMDIE   - any node ok
 *	GFP_KERNEL   - any node in enclosing hardwalled cpuset ok
 *	GFP_USER     - only nodes in current tasks mems allowed ok.
 *
 * Rule:
 *    Don't call cpuset_node_allowed_softwall if you can't sleep, unless you
 *    pass in the __GFP_HARDWALL flag set in gfp_flag, which disables
 *    the code that might scan up ancestor cpusets and sleep.
 */
int __cpuset_node_allowed_softwall(int node, gfp_t gfp_mask)
{
	struct cpuset *cs;		/* current cpuset ancestors */
	int allowed;			/* is allocation in zone z allowed? */

	if (in_interrupt() || (gfp_mask & __GFP_THISNODE))
		return 1;
	might_sleep_if(!(gfp_mask & __GFP_HARDWALL));
	if (node_isset(node, current->mems_allowed))
		return 1;
	/*
	 * Allow tasks that have access to memory reserves because they have
	 * been OOM killed to get memory anywhere.
	 */
	if (unlikely(test_thread_flag(TIF_MEMDIE)))
		return 1;
	if (gfp_mask & __GFP_HARDWALL)	/* If hardwall request, stop here */
		return 0;

	if (current->flags & PF_EXITING) /* Let dying task have memory */
		return 1;

	/* Not hardwall and node outside mems_allowed: scan up cpusets */
	mutex_lock(&callback_mutex);

	rcu_read_lock();
	cs = nearest_hardwall_ancestor(task_cs(current));
<<<<<<< HEAD
	allowed = node_isset(node, cs->mems_allowed);
	task_unlock(current);
=======
	rcu_read_unlock();
>>>>>>> 1ec41830

	mutex_unlock(&callback_mutex);
	return allowed;
}

/*
 * cpuset_node_allowed_hardwall - Can we allocate on a memory node?
 * @node: is this an allowed node?
 * @gfp_mask: memory allocation flags
 *
 * If we're in interrupt, yes, we can always allocate.  If __GFP_THISNODE is
 * set, yes, we can always allocate.  If node is in our task's mems_allowed,
 * yes.  If the task has been OOM killed and has access to memory reserves as
 * specified by the TIF_MEMDIE flag, yes.
 * Otherwise, no.
 *
 * The __GFP_THISNODE placement logic is really handled elsewhere,
 * by forcibly using a zonelist starting at a specified node, and by
 * (in get_page_from_freelist()) refusing to consider the zones for
 * any node on the zonelist except the first.  By the time any such
 * calls get to this routine, we should just shut up and say 'yes'.
 *
 * Unlike the cpuset_node_allowed_softwall() variant, above,
 * this variant requires that the node be in the current task's
 * mems_allowed or that we're in interrupt.  It does not scan up the
 * cpuset hierarchy for the nearest enclosing mem_exclusive cpuset.
 * It never sleeps.
 */
int __cpuset_node_allowed_hardwall(int node, gfp_t gfp_mask)
{
	if (in_interrupt() || (gfp_mask & __GFP_THISNODE))
		return 1;
	if (node_isset(node, current->mems_allowed))
		return 1;
	/*
	 * Allow tasks that have access to memory reserves because they have
	 * been OOM killed to get memory anywhere.
	 */
	if (unlikely(test_thread_flag(TIF_MEMDIE)))
		return 1;
	return 0;
}

/**
 * cpuset_mem_spread_node() - On which node to begin search for a file page
 * cpuset_slab_spread_node() - On which node to begin search for a slab page
 *
 * If a task is marked PF_SPREAD_PAGE or PF_SPREAD_SLAB (as for
 * tasks in a cpuset with is_spread_page or is_spread_slab set),
 * and if the memory allocation used cpuset_mem_spread_node()
 * to determine on which node to start looking, as it will for
 * certain page cache or slab cache pages such as used for file
 * system buffers and inode caches, then instead of starting on the
 * local node to look for a free page, rather spread the starting
 * node around the tasks mems_allowed nodes.
 *
 * We don't have to worry about the returned node being offline
 * because "it can't happen", and even if it did, it would be ok.
 *
 * The routines calling guarantee_online_mems() are careful to
 * only set nodes in task->mems_allowed that are online.  So it
 * should not be possible for the following code to return an
 * offline node.  But if it did, that would be ok, as this routine
 * is not returning the node where the allocation must be, only
 * the node where the search should start.  The zonelist passed to
 * __alloc_pages() will include all nodes.  If the slab allocator
 * is passed an offline node, it will fall back to the local node.
 * See kmem_cache_alloc_node().
 */

static int cpuset_spread_node(int *rotor)
{
	int node;

	node = next_node(*rotor, current->mems_allowed);
	if (node == MAX_NUMNODES)
		node = first_node(current->mems_allowed);
	*rotor = node;
	return node;
}

int cpuset_mem_spread_node(void)
{
	if (current->cpuset_mem_spread_rotor == NUMA_NO_NODE)
		current->cpuset_mem_spread_rotor =
			node_random(&current->mems_allowed);

	return cpuset_spread_node(&current->cpuset_mem_spread_rotor);
}

int cpuset_slab_spread_node(void)
{
	if (current->cpuset_slab_spread_rotor == NUMA_NO_NODE)
		current->cpuset_slab_spread_rotor =
			node_random(&current->mems_allowed);

	return cpuset_spread_node(&current->cpuset_slab_spread_rotor);
}

EXPORT_SYMBOL_GPL(cpuset_mem_spread_node);

/**
 * cpuset_mems_allowed_intersects - Does @tsk1's mems_allowed intersect @tsk2's?
 * @tsk1: pointer to task_struct of some task.
 * @tsk2: pointer to task_struct of some other task.
 *
 * Description: Return true if @tsk1's mems_allowed intersects the
 * mems_allowed of @tsk2.  Used by the OOM killer to determine if
 * one of the task's memory usage might impact the memory available
 * to the other.
 **/

int cpuset_mems_allowed_intersects(const struct task_struct *tsk1,
				   const struct task_struct *tsk2)
{
	return nodes_intersects(tsk1->mems_allowed, tsk2->mems_allowed);
}

#define CPUSET_NODELIST_LEN	(256)

/**
 * cpuset_print_task_mems_allowed - prints task's cpuset and mems_allowed
 * @task: pointer to task_struct of some task.
 *
 * Description: Prints @task's name, cpuset name, and cached copy of its
 * mems_allowed to the kernel log.
 */
void cpuset_print_task_mems_allowed(struct task_struct *tsk)
{
	 /* Statically allocated to prevent using excess stack. */
	static char cpuset_nodelist[CPUSET_NODELIST_LEN];
	static DEFINE_SPINLOCK(cpuset_buffer_lock);
	struct cgroup *cgrp;

	spin_lock(&cpuset_buffer_lock);
	rcu_read_lock();

	cgrp = task_cs(tsk)->css.cgroup;
	nodelist_scnprintf(cpuset_nodelist, CPUSET_NODELIST_LEN,
			   tsk->mems_allowed);
	printk(KERN_INFO "%s cpuset=", tsk->comm);
	pr_cont_cgroup_name(cgrp);
	pr_cont(" mems_allowed=%s\n", cpuset_nodelist);

	rcu_read_unlock();
	spin_unlock(&cpuset_buffer_lock);
}

/*
 * Collection of memory_pressure is suppressed unless
 * this flag is enabled by writing "1" to the special
 * cpuset file 'memory_pressure_enabled' in the root cpuset.
 */

int cpuset_memory_pressure_enabled __read_mostly;

/**
 * cpuset_memory_pressure_bump - keep stats of per-cpuset reclaims.
 *
 * Keep a running average of the rate of synchronous (direct)
 * page reclaim efforts initiated by tasks in each cpuset.
 *
 * This represents the rate at which some task in the cpuset
 * ran low on memory on all nodes it was allowed to use, and
 * had to enter the kernels page reclaim code in an effort to
 * create more free memory by tossing clean pages or swapping
 * or writing dirty pages.
 *
 * Display to user space in the per-cpuset read-only file
 * "memory_pressure".  Value displayed is an integer
 * representing the recent rate of entry into the synchronous
 * (direct) page reclaim by any task attached to the cpuset.
 **/

void __cpuset_memory_pressure_bump(void)
{
	rcu_read_lock();
	fmeter_markevent(&task_cs(current)->fmeter);
	rcu_read_unlock();
}

#ifdef CONFIG_PROC_PID_CPUSET
/*
 * proc_cpuset_show()
 *  - Print tasks cpuset path into seq_file.
 *  - Used for /proc/<pid>/cpuset.
 *  - No need to task_lock(tsk) on this tsk->cpuset reference, as it
 *    doesn't really matter if tsk->cpuset changes after we read it,
 *    and we take cpuset_mutex, keeping cpuset_attach() from changing it
 *    anyway.
 */
int proc_cpuset_show(struct seq_file *m, void *unused_v)
{
	struct pid *pid;
	struct task_struct *tsk;
	char *buf, *p;
	struct cgroup_subsys_state *css;
	int retval;

	retval = -ENOMEM;
	buf = kmalloc(PATH_MAX, GFP_KERNEL);
	if (!buf)
		goto out;

	retval = -ESRCH;
	pid = m->private;
	tsk = get_pid_task(pid, PIDTYPE_PID);
	if (!tsk)
		goto out_free;

	retval = -ENAMETOOLONG;
	rcu_read_lock();
	css = task_css(tsk, cpuset_cgrp_id);
	p = cgroup_path(css->cgroup, buf, PATH_MAX);
	rcu_read_unlock();
	if (!p)
		goto out_put_task;
	seq_puts(m, p);
	seq_putc(m, '\n');
	retval = 0;
out_put_task:
	put_task_struct(tsk);
out_free:
	kfree(buf);
out:
	return retval;
}
#endif /* CONFIG_PROC_PID_CPUSET */

/* Display task mems_allowed in /proc/<pid>/status file. */
void cpuset_task_status_allowed(struct seq_file *m, struct task_struct *task)
{
	seq_printf(m, "Mems_allowed:\t");
	seq_nodemask(m, &task->mems_allowed);
	seq_printf(m, "\n");
	seq_printf(m, "Mems_allowed_list:\t");
	seq_nodemask_list(m, &task->mems_allowed);
	seq_printf(m, "\n");
}<|MERGE_RESOLUTION|>--- conflicted
+++ resolved
@@ -2412,12 +2412,8 @@
 
 	rcu_read_lock();
 	cs = nearest_hardwall_ancestor(task_cs(current));
-<<<<<<< HEAD
 	allowed = node_isset(node, cs->mems_allowed);
-	task_unlock(current);
-=======
 	rcu_read_unlock();
->>>>>>> 1ec41830
 
 	mutex_unlock(&callback_mutex);
 	return allowed;
