--- conflicted
+++ resolved
@@ -24,11 +24,8 @@
 	depends on DMADEVICES && SND_DMA_SGBUF
 	select DW_DMAC_CORE
 	select SND_SOC_ACPI_INTEL_MATCH
-<<<<<<< HEAD
 	select WANT_DEV_COREDUMP
-=======
 	select SND_INTEL_DSP_CONFIG
->>>>>>> d512ef22
 	help
 	  Enable support for Intel(R) Haswell and Broadwell platforms
 	  with I2S codec present. This is a recommended option.
