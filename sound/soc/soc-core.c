--- conflicted
+++ resolved
@@ -3905,11 +3905,7 @@
  * @platform: The platform to add
  * @platform_driver: The driver for the platform
  */
-<<<<<<< HEAD
-int snd_soc_register_platform(struct device *dev,
-=======
 int snd_soc_add_platform(struct device *dev, struct snd_soc_platform *platform,
->>>>>>> 6f1fd93e
 		const struct snd_soc_platform_driver *platform_drv)
 {
 	/* create platform component name */
