--- conflicted
+++ resolved
@@ -2280,11 +2280,7 @@
 		goto out;
 
 	entry = rb_entry(node, struct btrfs_free_space, offset_index);
-<<<<<<< HEAD
-	while(1) {
-=======
 	while (1) {
->>>>>>> d8ec26d7
 		if (entry->bytes < bytes && entry->bytes > *max_extent_size)
 			*max_extent_size = entry->bytes;
 
