--- conflicted
+++ resolved
@@ -1045,14 +1045,9 @@
 		rc = -EOPNOTSUPP;
 		goto out;
 	}
-<<<<<<< HEAD
 	inode_lock(lower_inode);
-	rc = __vfs_setxattr_locked(lower_dentry, name, value, size, flags, NULL);
+	rc = __vfs_setxattr_locked(&init_user_ns, lower_dentry, name, value, size, flags, NULL);
 	inode_unlock(lower_inode);
-=======
-	rc = vfs_setxattr(&init_user_ns, lower_dentry, name, value, size,
-			  flags);
->>>>>>> f69e8091
 	if (!rc && inode)
 		fsstack_copy_attr_all(inode, lower_inode);
 out:
