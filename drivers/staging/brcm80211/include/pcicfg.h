/*
 * Copyright (c) 2010 Broadcom Corporation
 *
 * Permission to use, copy, modify, and/or distribute this software for any
 * purpose with or without fee is hereby granted, provided that the above
 * copyright notice and this permission notice appear in all copies.
 *
 * THE SOFTWARE IS PROVIDED "AS IS" AND THE AUTHOR DISCLAIMS ALL WARRANTIES
 * WITH REGARD TO THIS SOFTWARE INCLUDING ALL IMPLIED WARRANTIES OF
 * MERCHANTABILITY AND FITNESS. IN NO EVENT SHALL THE AUTHOR BE LIABLE FOR ANY
 * SPECIAL, DIRECT, INDIRECT, OR CONSEQUENTIAL DAMAGES OR ANY DAMAGES
 * WHATSOEVER RESULTING FROM LOSS OF USE, DATA OR PROFITS, WHETHER IN AN ACTION
 * OF CONTRACT, NEGLIGENCE OR OTHER TORTIOUS ACTION, ARISING OUT OF OR IN
 * CONNECTION WITH THE USE OR PERFORMANCE OF THIS SOFTWARE.
 */

#ifndef	_h_pcicfg_
#define	_h_pcicfg_

#include <linux/pci_regs.h>

<<<<<<< HEAD
#ifndef PCI_INVALID_VENDORID
#define PCI_INVALID_VENDORID	0xffff
#endif
#ifndef PCI_INVALID_DEVICEID
#define PCI_INVALID_DEVICEID	0xffff
#endif

/* Convert between bus-slot-function-register and config addresses */

#define	PCICFG_BUS_SHIFT	16	/* Bus shift */
#define	PCICFG_SLOT_SHIFT	11	/* Slot shift */
#define	PCICFG_FUN_SHIFT	8	/* Function shift */
#define	PCICFG_OFF_SHIFT	0	/* Register shift */

#define	PCICFG_BUS_MASK		0xff	/* Bus mask */
#define	PCICFG_SLOT_MASK	0x1f	/* Slot mask */
#define	PCICFG_FUN_MASK		7	/* Function mask */
#define	PCICFG_OFF_MASK		0xff	/* Bus mask */

#define	PCI_CONFIG_ADDR(b, s, f, o)					\
		((((b) & PCICFG_BUS_MASK) << PCICFG_BUS_SHIFT)		\
		 | (((s) & PCICFG_SLOT_MASK) << PCICFG_SLOT_SHIFT)	\
		 | (((f) & PCICFG_FUN_MASK) << PCICFG_FUN_SHIFT)	\
		 | (((o) & PCICFG_OFF_MASK) << PCICFG_OFF_SHIFT))

#define	PCI_CONFIG_BUS(a)	(((a) >> PCICFG_BUS_SHIFT) & PCICFG_BUS_MASK)
#define	PCI_CONFIG_SLOT(a)	(((a) >> PCICFG_SLOT_SHIFT) & PCICFG_SLOT_MASK)
#define	PCI_CONFIG_FUN(a)	(((a) >> PCICFG_FUN_SHIFT) & PCICFG_FUN_MASK)
#define	PCI_CONFIG_OFF(a)	(((a) >> PCICFG_OFF_SHIFT) & PCICFG_OFF_MASK)

/* PCIE Config space accessing MACROS */

#define	PCIECFG_BUS_SHIFT	24	/* Bus shift */
#define	PCIECFG_SLOT_SHIFT	19	/* Slot/Device shift */
#define	PCIECFG_FUN_SHIFT	16	/* Function shift */
#define	PCIECFG_OFF_SHIFT	0	/* Register shift */

#define	PCIECFG_BUS_MASK	0xff	/* Bus mask */
#define	PCIECFG_SLOT_MASK	0x1f	/* Slot/Device mask */
#define	PCIECFG_FUN_MASK	7	/* Function mask */
#define	PCIECFG_OFF_MASK	0xfff	/* Register mask */

#define	PCIE_CONFIG_ADDR(b, s, f, o)					\
		((((b) & PCIECFG_BUS_MASK) << PCIECFG_BUS_SHIFT)		\
		 | (((s) & PCIECFG_SLOT_MASK) << PCIECFG_SLOT_SHIFT)	\
		 | (((f) & PCIECFG_FUN_MASK) << PCIECFG_FUN_SHIFT)	\
		 | (((o) & PCIECFG_OFF_MASK) << PCIECFG_OFF_SHIFT))

#define	PCIE_CONFIG_BUS(a)	(((a) >> PCIECFG_BUS_SHIFT) & PCIECFG_BUS_MASK)
#define	PCIE_CONFIG_SLOT(a)	(((a) >> PCIECFG_SLOT_SHIFT) & PCIECFG_SLOT_MASK)
#define	PCIE_CONFIG_FUN(a)	(((a) >> PCIECFG_FUN_SHIFT) & PCIECFG_FUN_MASK)
#define	PCIE_CONFIG_OFF(a)	(((a) >> PCIECFG_OFF_SHIFT) & PCIECFG_OFF_MASK)

/* The actual config space */

#define	PCI_BAR_MAX		6

#define	PCI_ROM_BAR		8

#define	PCR_RSVDA_MAX		2

/* Bits in PCI bars' flags */

#define	PCIBAR_FLAGS		0xf
#define	PCIBAR_IO		0x1
#define	PCIBAR_MEM1M		0x2
#define	PCIBAR_MEM64		0x4
#define	PCIBAR_PREFETCH		0x8
#define	PCIBAR_MEM32_MASK	0xFFFFFF80

/* pci config status reg has a bit to indicate that capability ptr is present */

#define PCI_CAPPTR_PRESENT	0x0010

typedef struct _pci_config_regs {
	u16 vendor;
	u16 device;
	u16 command;
	u16 status;
	u8 rev_id;
	u8 prog_if;
	u8 sub_class;
	u8 base_class;
	u8 cache_line_size;
	u8 latency_timer;
	u8 header_type;
	u8 bist;
	u32 base[PCI_BAR_MAX];
	u32 cardbus_cis;
	u16 subsys_vendor;
	u16 subsys_id;
	u32 baserom;
	u32 rsvd_a[PCR_RSVDA_MAX];
	u8 int_line;
	u8 int_pin;
	u8 min_gnt;
	u8 max_lat;
	u8 dev_dep[192];
} pci_config_regs;

#define	SZPCR		(sizeof (pci_config_regs))
#define	MINSZPCR	64	/* offsetof (dev_dep[0] */

/* A structure for the config registers is nice, but in most
 * systems the config space is not memory mapped, so we need
 * field offsetts. :-(
 */
#define	PCI_CFG_VID		0
#define	PCI_CFG_DID		2
#define	PCI_CFG_CMD		4
#define	PCI_CFG_STAT		6
#define	PCI_CFG_REV		8
#define	PCI_CFG_PROGIF		9
#define	PCI_CFG_SUBCL		0xa
#define	PCI_CFG_BASECL		0xb
#define	PCI_CFG_CLSZ		0xc
#define	PCI_CFG_LATTIM		0xd
#define	PCI_CFG_HDR		0xe
#define	PCI_CFG_BIST		0xf
#define	PCI_CFG_BAR0		0x10
#define	PCI_CFG_BAR1		0x14
#define	PCI_CFG_BAR2		0x18
#define	PCI_CFG_BAR3		0x1c
#define	PCI_CFG_BAR4		0x20
#define	PCI_CFG_BAR5		0x24
#define	PCI_CFG_CIS		0x28
#define	PCI_CFG_SVID		0x2c
#define	PCI_CFG_SSID		0x2e
#define	PCI_CFG_ROMBAR		0x30
#define PCI_CFG_CAPPTR		0x34
#define	PCI_CFG_INT		0x3c
#define	PCI_CFG_PIN		0x3d
#define	PCI_CFG_MINGNT		0x3e
#define	PCI_CFG_MAXLAT		0x3f

/* Classes and subclasses */

typedef enum {
	PCI_CLASS_OLD = 0,
	PCI_CLASS_DASDI,
	PCI_CLASS_NET,
	PCI_CLASS_DISPLAY,
	PCI_CLASS_MMEDIA,
	PCI_CLASS_MEMORY,
	PCI_CLASS_BRIDGE,
	PCI_CLASS_COMM,
	PCI_CLASS_BASE,
	PCI_CLASS_INPUT,
	PCI_CLASS_DOCK,
	PCI_CLASS_CPU,
	PCI_CLASS_SERIAL,
	PCI_CLASS_INTELLIGENT = 0xe,
	PCI_CLASS_SATELLITE,
	PCI_CLASS_CRYPT,
	PCI_CLASS_DSP,
	PCI_CLASS_XOR = 0xfe
} pci_classes;

typedef enum {
	PCI_DASDI_SCSI,
	PCI_DASDI_IDE,
	PCI_DASDI_FLOPPY,
	PCI_DASDI_IPI,
	PCI_DASDI_RAID,
	PCI_DASDI_OTHER = 0x80
} pci_dasdi_subclasses;

typedef enum {
	PCI_NET_ETHER,
	PCI_NET_TOKEN,
	PCI_NET_FDDI,
	PCI_NET_ATM,
	PCI_NET_OTHER = 0x80
} pci_net_subclasses;

typedef enum {
	PCI_DISPLAY_VGA,
	PCI_DISPLAY_XGA,
	PCI_DISPLAY_3D,
	PCI_DISPLAY_OTHER = 0x80
} pci_display_subclasses;

typedef enum {
	PCI_MMEDIA_VIDEO,
	PCI_MMEDIA_AUDIO,
	PCI_MMEDIA_PHONE,
	PCI_MEDIA_OTHER = 0x80
} pci_mmedia_subclasses;

typedef enum {
	PCI_MEMORY_RAM,
	PCI_MEMORY_FLASH,
	PCI_MEMORY_OTHER = 0x80
} pci_memory_subclasses;

typedef enum {
	PCI_BRIDGE_HOST,
	PCI_BRIDGE_ISA,
	PCI_BRIDGE_EISA,
	PCI_BRIDGE_MC,
	PCI_BRIDGE_PCI,
	PCI_BRIDGE_PCMCIA,
	PCI_BRIDGE_NUBUS,
	PCI_BRIDGE_CARDBUS,
	PCI_BRIDGE_RACEWAY,
	PCI_BRIDGE_OTHER = 0x80
} pci_bridge_subclasses;

typedef enum {
	PCI_COMM_UART,
	PCI_COMM_PARALLEL,
	PCI_COMM_MULTIUART,
	PCI_COMM_MODEM,
	PCI_COMM_OTHER = 0x80
} pci_comm_subclasses;

typedef enum {
	PCI_BASE_PIC,
	PCI_BASE_DMA,
	PCI_BASE_TIMER,
	PCI_BASE_RTC,
	PCI_BASE_PCI_HOTPLUG,
	PCI_BASE_OTHER = 0x80
} pci_base_subclasses;

typedef enum {
	PCI_INPUT_KBD,
	PCI_INPUT_PEN,
	PCI_INPUT_MOUSE,
	PCI_INPUT_SCANNER,
	PCI_INPUT_GAMEPORT,
	PCI_INPUT_OTHER = 0x80
} pci_input_subclasses;

typedef enum {
	PCI_DOCK_GENERIC,
	PCI_DOCK_OTHER = 0x80
} pci_dock_subclasses;

typedef enum {
	PCI_CPU_386,
	PCI_CPU_486,
	PCI_CPU_PENTIUM,
	PCI_CPU_ALPHA = 0x10,
	PCI_CPU_POWERPC = 0x20,
	PCI_CPU_MIPS = 0x30,
	PCI_CPU_COPROC = 0x40,
	PCI_CPU_OTHER = 0x80
} pci_cpu_subclasses;

typedef enum {
	PCI_SERIAL_IEEE1394,
	PCI_SERIAL_ACCESS,
	PCI_SERIAL_SSA,
	PCI_SERIAL_USB,
	PCI_SERIAL_FIBER,
	PCI_SERIAL_SMBUS,
	PCI_SERIAL_OTHER = 0x80
} pci_serial_subclasses;

typedef enum {
	PCI_INTELLIGENT_I2O
} pci_intelligent_subclasses;

typedef enum {
	PCI_SATELLITE_TV,
	PCI_SATELLITE_AUDIO,
	PCI_SATELLITE_VOICE,
	PCI_SATELLITE_DATA,
	PCI_SATELLITE_OTHER = 0x80
} pci_satellite_subclasses;

typedef enum {
	PCI_CRYPT_NETWORK,
	PCI_CRYPT_ENTERTAINMENT,
	PCI_CRYPT_OTHER = 0x80
} pci_crypt_subclasses;

typedef enum {
	PCI_DSP_DPIO,
	PCI_DSP_OTHER = 0x80
} pci_dsp_subclasses;

typedef enum {
	PCI_XOR_QDMA,
	PCI_XOR_OTHER = 0x80
} pci_xor_subclasses;

/* Header types */
#define	PCI_HEADER_MULTI	0x80
#define	PCI_HEADER_MASK		0x7f
typedef enum {
	PCI_HEADER_NORMAL,
	PCI_HEADER_BRIDGE,
	PCI_HEADER_CARDBUS
} pci_header_types;

/* Overlay for a PCI-to-PCI bridge */

#define	PPB_RSVDA_MAX		2
#define	PPB_RSVDD_MAX		8

typedef struct _ppb_config_regs {
	u16 vendor;
	u16 device;
	u16 command;
	u16 status;
	u8 rev_id;
	u8 prog_if;
	u8 sub_class;
	u8 base_class;
	u8 cache_line_size;
	u8 latency_timer;
	u8 header_type;
	u8 bist;
	u32 rsvd_a[PPB_RSVDA_MAX];
	u8 prim_bus;
	u8 sec_bus;
	u8 sub_bus;
	u8 sec_lat;
	u8 io_base;
	u8 io_lim;
	u16 sec_status;
	u16 mem_base;
	u16 mem_lim;
	u16 pf_mem_base;
	u16 pf_mem_lim;
	u32 pf_mem_base_hi;
	u32 pf_mem_lim_hi;
	u16 io_base_hi;
	u16 io_lim_hi;
	u16 subsys_vendor;
	u16 subsys_id;
	u32 rsvd_b;
	u8 rsvd_c;
	u8 int_pin;
	u16 bridge_ctrl;
	u8 chip_ctrl;
	u8 diag_ctrl;
	u16 arb_ctrl;
	u32 rsvd_d[PPB_RSVDD_MAX];
	u8 dev_dep[192];
} ppb_config_regs;

/* PCI CAPABILITY DEFINES */
#define PCI_CAP_POWERMGMTCAP_ID		0x01
#define PCI_CAP_MSICAP_ID		0x05
#define PCI_CAP_VENDSPEC_ID		0x09
#define PCI_CAP_PCIECAP_ID		0x10

/* Data structure to define the Message Signalled Interrupt facility
 * Valid for PCI and PCIE configurations
 */
typedef struct _pciconfig_cap_msi {
	u8 capID;
	u8 nextptr;
	u16 msgctrl;
	u32 msgaddr;
} pciconfig_cap_msi;

/* Data structure to define the Power management facility
 * Valid for PCI and PCIE configurations
 */
typedef struct _pciconfig_cap_pwrmgmt {
	u8 capID;
	u8 nextptr;
	u16 pme_cap;
	u16 pme_sts_ctrl;
	u8 pme_bridge_ext;
	u8 data;
} pciconfig_cap_pwrmgmt;

#define PME_CAP_PM_STATES (0x1f << 27)	/* Bits 31:27 states that can generate PME */
#define PME_CSR_OFFSET	    0x4	/* 4-bytes offset */
#define PME_CSR_PME_EN	  (1 << 8)	/* Bit 8 Enable generating of PME */
#define PME_CSR_PME_STAT  (1 << 15)	/* Bit 15 PME got asserted */

/* Data structure to define the PCIE capability */
typedef struct _pciconfig_cap_pcie {
	u8 capID;
	u8 nextptr;
	u16 pcie_cap;
	u32 dev_cap;
	u16 dev_ctrl;
	u16 dev_status;
	u32 link_cap;
	u16 link_ctrl;
	u16 link_status;
	u32 slot_cap;
	u16 slot_ctrl;
	u16 slot_status;
	u16 root_ctrl;
	u16 root_cap;
	u32 root_status;
} pciconfig_cap_pcie;

/* PCIE Enhanced CAPABILITY DEFINES */
#define PCIE_EXTCFG_OFFSET	0x100
#define PCIE_ADVERRREP_CAPID	0x0001
#define PCIE_VC_CAPID		0x0002
#define PCIE_DEVSNUM_CAPID	0x0003
#define PCIE_PWRBUDGET_CAPID	0x0004

/* PCIE Extended configuration */
#define PCIE_ADV_CORR_ERR_MASK	0x114
#define CORR_ERR_RE	(1 << 0)	/* Receiver  */
#define CORR_ERR_BT 	(1 << 6)	/* Bad TLP  */
#define CORR_ERR_BD	(1 << 7)	/* Bad DLLP */
#define CORR_ERR_RR	(1 << 8)	/* REPLAY_NUM rollover */
#define CORR_ERR_RT	(1 << 12)	/* Reply timer timeout */
#define ALL_CORR_ERRORS (CORR_ERR_RE | CORR_ERR_BT | CORR_ERR_BD | \
			 CORR_ERR_RR | CORR_ERR_RT)

/* PCIE Root Control Register bits (Host mode only) */
#define	PCIE_RC_CORR_SERR_EN		0x0001
#define	PCIE_RC_NONFATAL_SERR_EN	0x0002
#define	PCIE_RC_FATAL_SERR_EN		0x0004
#define	PCIE_RC_PME_INT_EN		0x0008
#define	PCIE_RC_CRS_EN			0x0010

/* PCIE Root Capability Register bits (Host mode only) */
#define	PCIE_RC_CRS_VISIBILITY		0x0001

/* Header to define the PCIE specific capabilities in the extended config space */
typedef struct _pcie_enhanced_caphdr {
	u16 capID;
	u16 cap_ver:4;
	u16 next_ptr:12;
} pcie_enhanced_caphdr;
=======
/* PCI configuration address space size */
#define PCI_SZPCR		256
>>>>>>> d762f438

/* Everything below is BRCM HND proprietary */

/* Brcm PCI configuration registers */
<<<<<<< HEAD
#define cap_list	rsvd_a[0]
#define bar0_window	dev_dep[0x80 - 0x40]
#define bar1_window	dev_dep[0x84 - 0x40]
#define sprom_control	dev_dep[0x88 - 0x40]
#define	PCI_BAR0_WIN		0x80	/* backplane address space accessed by BAR0 */
#define	PCI_BAR1_WIN		0x84	/* backplane address space accessed by BAR1 */
#define	PCI_SPROM_CONTROL	0x88	/* sprom property control */
#define	PCI_BAR1_CONTROL	0x8c	/* BAR1 region burst control */
#define	PCI_INT_STATUS		0x90	/* PCI and other cores interrupts */
#define	PCI_INT_MASK		0x94	/* mask of PCI and other cores interrupts */
#define PCI_TO_SB_MB		0x98	/* signal backplane interrupts */
#define PCI_BACKPLANE_ADDR	0xa0	/* address an arbitrary location on the system backplane */
#define PCI_BACKPLANE_DATA	0xa4	/* data at the location specified by above address */
#define	PCI_CLK_CTL_ST		0xa8	/* pci config space clock control/status (>=rev14) */
#define	PCI_BAR0_WIN2		0xac	/* backplane address space accessed by second 4KB of BAR0 */
#define	PCI_GPIO_IN		0xb0	/* pci config space gpio input (>=rev3) */
#define	PCI_GPIO_OUT		0xb4	/* pci config space gpio output (>=rev3) */
#define	PCI_GPIO_OUTEN		0xb8	/* pci config space gpio output enable (>=rev3) */

#define	PCI_BAR0_SHADOW_OFFSET	(2 * 1024)	/* bar0 + 2K accesses sprom shadow (in pci core) */
#define	PCI_BAR0_SPROM_OFFSET	(4 * 1024)	/* bar0 + 4K accesses external sprom */
#define	PCI_BAR0_PCIREGS_OFFSET	(6 * 1024)	/* bar0 + 6K accesses pci core registers */
#define	PCI_BAR0_PCISBR_OFFSET	(4 * 1024)	/* pci core SB registers are at the end of the
=======
#define PCI_BAR0_WIN		0x80	/* backplane address space accessed by BAR0 */
#define PCI_SPROM_CONTROL	0x88	/* sprom property control */
#define PCI_INT_MASK		0x94	/* mask of PCI and other cores interrupts */
#define  PCI_SBIM_SHIFT		8	/* backplane core interrupt mask bits offset */
#define PCI_BAR0_WIN2		0xac	/* backplane address space accessed by second 4KB of BAR0 */
#define PCI_GPIO_IN		0xb0	/* pci config space gpio input (>=rev3) */
#define PCI_GPIO_OUT		0xb4	/* pci config space gpio output (>=rev3) */
#define PCI_GPIO_OUTEN		0xb8	/* pci config space gpio output enable (>=rev3) */

#define PCI_BAR0_SPROM_OFFSET	(4 * 1024)	/* bar0 + 4K accesses external sprom */
#define PCI_BAR0_PCIREGS_OFFSET	(6 * 1024)	/* bar0 + 6K accesses pci core registers */
#define PCI_BAR0_PCISBR_OFFSET	(4 * 1024)	/* pci core SB registers are at the end of the
>>>>>>> d762f438
						 * 8KB window, so their address is the "regular"
						 * address plus 4K
						 */
#define PCI_BAR0_WINSZ		(16 * 1024)	/* bar0 window size Match with corerev 13 */
/* On pci corerev >= 13 and all pcie, the bar0 is now 16KB and it maps: */
#define PCI_16KB0_PCIREGS_OFFSET (8 * 1024)	/* bar0 + 8K accesses pci/pcie core registers */
#define PCI_16KB0_CCREGS_OFFSET	(12 * 1024)	/* bar0 + 12K accesses chipc core registers */

#define PCI_SBIM_STATUS_SERR	0x4	/* backplane SBErr interrupt status */

#endif				/* _h_pcicfg_ */<|MERGE_RESOLUTION|>--- conflicted
+++ resolved
@@ -19,469 +19,12 @@
 
 #include <linux/pci_regs.h>
 
-<<<<<<< HEAD
-#ifndef PCI_INVALID_VENDORID
-#define PCI_INVALID_VENDORID	0xffff
-#endif
-#ifndef PCI_INVALID_DEVICEID
-#define PCI_INVALID_DEVICEID	0xffff
-#endif
-
-/* Convert between bus-slot-function-register and config addresses */
-
-#define	PCICFG_BUS_SHIFT	16	/* Bus shift */
-#define	PCICFG_SLOT_SHIFT	11	/* Slot shift */
-#define	PCICFG_FUN_SHIFT	8	/* Function shift */
-#define	PCICFG_OFF_SHIFT	0	/* Register shift */
-
-#define	PCICFG_BUS_MASK		0xff	/* Bus mask */
-#define	PCICFG_SLOT_MASK	0x1f	/* Slot mask */
-#define	PCICFG_FUN_MASK		7	/* Function mask */
-#define	PCICFG_OFF_MASK		0xff	/* Bus mask */
-
-#define	PCI_CONFIG_ADDR(b, s, f, o)					\
-		((((b) & PCICFG_BUS_MASK) << PCICFG_BUS_SHIFT)		\
-		 | (((s) & PCICFG_SLOT_MASK) << PCICFG_SLOT_SHIFT)	\
-		 | (((f) & PCICFG_FUN_MASK) << PCICFG_FUN_SHIFT)	\
-		 | (((o) & PCICFG_OFF_MASK) << PCICFG_OFF_SHIFT))
-
-#define	PCI_CONFIG_BUS(a)	(((a) >> PCICFG_BUS_SHIFT) & PCICFG_BUS_MASK)
-#define	PCI_CONFIG_SLOT(a)	(((a) >> PCICFG_SLOT_SHIFT) & PCICFG_SLOT_MASK)
-#define	PCI_CONFIG_FUN(a)	(((a) >> PCICFG_FUN_SHIFT) & PCICFG_FUN_MASK)
-#define	PCI_CONFIG_OFF(a)	(((a) >> PCICFG_OFF_SHIFT) & PCICFG_OFF_MASK)
-
-/* PCIE Config space accessing MACROS */
-
-#define	PCIECFG_BUS_SHIFT	24	/* Bus shift */
-#define	PCIECFG_SLOT_SHIFT	19	/* Slot/Device shift */
-#define	PCIECFG_FUN_SHIFT	16	/* Function shift */
-#define	PCIECFG_OFF_SHIFT	0	/* Register shift */
-
-#define	PCIECFG_BUS_MASK	0xff	/* Bus mask */
-#define	PCIECFG_SLOT_MASK	0x1f	/* Slot/Device mask */
-#define	PCIECFG_FUN_MASK	7	/* Function mask */
-#define	PCIECFG_OFF_MASK	0xfff	/* Register mask */
-
-#define	PCIE_CONFIG_ADDR(b, s, f, o)					\
-		((((b) & PCIECFG_BUS_MASK) << PCIECFG_BUS_SHIFT)		\
-		 | (((s) & PCIECFG_SLOT_MASK) << PCIECFG_SLOT_SHIFT)	\
-		 | (((f) & PCIECFG_FUN_MASK) << PCIECFG_FUN_SHIFT)	\
-		 | (((o) & PCIECFG_OFF_MASK) << PCIECFG_OFF_SHIFT))
-
-#define	PCIE_CONFIG_BUS(a)	(((a) >> PCIECFG_BUS_SHIFT) & PCIECFG_BUS_MASK)
-#define	PCIE_CONFIG_SLOT(a)	(((a) >> PCIECFG_SLOT_SHIFT) & PCIECFG_SLOT_MASK)
-#define	PCIE_CONFIG_FUN(a)	(((a) >> PCIECFG_FUN_SHIFT) & PCIECFG_FUN_MASK)
-#define	PCIE_CONFIG_OFF(a)	(((a) >> PCIECFG_OFF_SHIFT) & PCIECFG_OFF_MASK)
-
-/* The actual config space */
-
-#define	PCI_BAR_MAX		6
-
-#define	PCI_ROM_BAR		8
-
-#define	PCR_RSVDA_MAX		2
-
-/* Bits in PCI bars' flags */
-
-#define	PCIBAR_FLAGS		0xf
-#define	PCIBAR_IO		0x1
-#define	PCIBAR_MEM1M		0x2
-#define	PCIBAR_MEM64		0x4
-#define	PCIBAR_PREFETCH		0x8
-#define	PCIBAR_MEM32_MASK	0xFFFFFF80
-
-/* pci config status reg has a bit to indicate that capability ptr is present */
-
-#define PCI_CAPPTR_PRESENT	0x0010
-
-typedef struct _pci_config_regs {
-	u16 vendor;
-	u16 device;
-	u16 command;
-	u16 status;
-	u8 rev_id;
-	u8 prog_if;
-	u8 sub_class;
-	u8 base_class;
-	u8 cache_line_size;
-	u8 latency_timer;
-	u8 header_type;
-	u8 bist;
-	u32 base[PCI_BAR_MAX];
-	u32 cardbus_cis;
-	u16 subsys_vendor;
-	u16 subsys_id;
-	u32 baserom;
-	u32 rsvd_a[PCR_RSVDA_MAX];
-	u8 int_line;
-	u8 int_pin;
-	u8 min_gnt;
-	u8 max_lat;
-	u8 dev_dep[192];
-} pci_config_regs;
-
-#define	SZPCR		(sizeof (pci_config_regs))
-#define	MINSZPCR	64	/* offsetof (dev_dep[0] */
-
-/* A structure for the config registers is nice, but in most
- * systems the config space is not memory mapped, so we need
- * field offsetts. :-(
- */
-#define	PCI_CFG_VID		0
-#define	PCI_CFG_DID		2
-#define	PCI_CFG_CMD		4
-#define	PCI_CFG_STAT		6
-#define	PCI_CFG_REV		8
-#define	PCI_CFG_PROGIF		9
-#define	PCI_CFG_SUBCL		0xa
-#define	PCI_CFG_BASECL		0xb
-#define	PCI_CFG_CLSZ		0xc
-#define	PCI_CFG_LATTIM		0xd
-#define	PCI_CFG_HDR		0xe
-#define	PCI_CFG_BIST		0xf
-#define	PCI_CFG_BAR0		0x10
-#define	PCI_CFG_BAR1		0x14
-#define	PCI_CFG_BAR2		0x18
-#define	PCI_CFG_BAR3		0x1c
-#define	PCI_CFG_BAR4		0x20
-#define	PCI_CFG_BAR5		0x24
-#define	PCI_CFG_CIS		0x28
-#define	PCI_CFG_SVID		0x2c
-#define	PCI_CFG_SSID		0x2e
-#define	PCI_CFG_ROMBAR		0x30
-#define PCI_CFG_CAPPTR		0x34
-#define	PCI_CFG_INT		0x3c
-#define	PCI_CFG_PIN		0x3d
-#define	PCI_CFG_MINGNT		0x3e
-#define	PCI_CFG_MAXLAT		0x3f
-
-/* Classes and subclasses */
-
-typedef enum {
-	PCI_CLASS_OLD = 0,
-	PCI_CLASS_DASDI,
-	PCI_CLASS_NET,
-	PCI_CLASS_DISPLAY,
-	PCI_CLASS_MMEDIA,
-	PCI_CLASS_MEMORY,
-	PCI_CLASS_BRIDGE,
-	PCI_CLASS_COMM,
-	PCI_CLASS_BASE,
-	PCI_CLASS_INPUT,
-	PCI_CLASS_DOCK,
-	PCI_CLASS_CPU,
-	PCI_CLASS_SERIAL,
-	PCI_CLASS_INTELLIGENT = 0xe,
-	PCI_CLASS_SATELLITE,
-	PCI_CLASS_CRYPT,
-	PCI_CLASS_DSP,
-	PCI_CLASS_XOR = 0xfe
-} pci_classes;
-
-typedef enum {
-	PCI_DASDI_SCSI,
-	PCI_DASDI_IDE,
-	PCI_DASDI_FLOPPY,
-	PCI_DASDI_IPI,
-	PCI_DASDI_RAID,
-	PCI_DASDI_OTHER = 0x80
-} pci_dasdi_subclasses;
-
-typedef enum {
-	PCI_NET_ETHER,
-	PCI_NET_TOKEN,
-	PCI_NET_FDDI,
-	PCI_NET_ATM,
-	PCI_NET_OTHER = 0x80
-} pci_net_subclasses;
-
-typedef enum {
-	PCI_DISPLAY_VGA,
-	PCI_DISPLAY_XGA,
-	PCI_DISPLAY_3D,
-	PCI_DISPLAY_OTHER = 0x80
-} pci_display_subclasses;
-
-typedef enum {
-	PCI_MMEDIA_VIDEO,
-	PCI_MMEDIA_AUDIO,
-	PCI_MMEDIA_PHONE,
-	PCI_MEDIA_OTHER = 0x80
-} pci_mmedia_subclasses;
-
-typedef enum {
-	PCI_MEMORY_RAM,
-	PCI_MEMORY_FLASH,
-	PCI_MEMORY_OTHER = 0x80
-} pci_memory_subclasses;
-
-typedef enum {
-	PCI_BRIDGE_HOST,
-	PCI_BRIDGE_ISA,
-	PCI_BRIDGE_EISA,
-	PCI_BRIDGE_MC,
-	PCI_BRIDGE_PCI,
-	PCI_BRIDGE_PCMCIA,
-	PCI_BRIDGE_NUBUS,
-	PCI_BRIDGE_CARDBUS,
-	PCI_BRIDGE_RACEWAY,
-	PCI_BRIDGE_OTHER = 0x80
-} pci_bridge_subclasses;
-
-typedef enum {
-	PCI_COMM_UART,
-	PCI_COMM_PARALLEL,
-	PCI_COMM_MULTIUART,
-	PCI_COMM_MODEM,
-	PCI_COMM_OTHER = 0x80
-} pci_comm_subclasses;
-
-typedef enum {
-	PCI_BASE_PIC,
-	PCI_BASE_DMA,
-	PCI_BASE_TIMER,
-	PCI_BASE_RTC,
-	PCI_BASE_PCI_HOTPLUG,
-	PCI_BASE_OTHER = 0x80
-} pci_base_subclasses;
-
-typedef enum {
-	PCI_INPUT_KBD,
-	PCI_INPUT_PEN,
-	PCI_INPUT_MOUSE,
-	PCI_INPUT_SCANNER,
-	PCI_INPUT_GAMEPORT,
-	PCI_INPUT_OTHER = 0x80
-} pci_input_subclasses;
-
-typedef enum {
-	PCI_DOCK_GENERIC,
-	PCI_DOCK_OTHER = 0x80
-} pci_dock_subclasses;
-
-typedef enum {
-	PCI_CPU_386,
-	PCI_CPU_486,
-	PCI_CPU_PENTIUM,
-	PCI_CPU_ALPHA = 0x10,
-	PCI_CPU_POWERPC = 0x20,
-	PCI_CPU_MIPS = 0x30,
-	PCI_CPU_COPROC = 0x40,
-	PCI_CPU_OTHER = 0x80
-} pci_cpu_subclasses;
-
-typedef enum {
-	PCI_SERIAL_IEEE1394,
-	PCI_SERIAL_ACCESS,
-	PCI_SERIAL_SSA,
-	PCI_SERIAL_USB,
-	PCI_SERIAL_FIBER,
-	PCI_SERIAL_SMBUS,
-	PCI_SERIAL_OTHER = 0x80
-} pci_serial_subclasses;
-
-typedef enum {
-	PCI_INTELLIGENT_I2O
-} pci_intelligent_subclasses;
-
-typedef enum {
-	PCI_SATELLITE_TV,
-	PCI_SATELLITE_AUDIO,
-	PCI_SATELLITE_VOICE,
-	PCI_SATELLITE_DATA,
-	PCI_SATELLITE_OTHER = 0x80
-} pci_satellite_subclasses;
-
-typedef enum {
-	PCI_CRYPT_NETWORK,
-	PCI_CRYPT_ENTERTAINMENT,
-	PCI_CRYPT_OTHER = 0x80
-} pci_crypt_subclasses;
-
-typedef enum {
-	PCI_DSP_DPIO,
-	PCI_DSP_OTHER = 0x80
-} pci_dsp_subclasses;
-
-typedef enum {
-	PCI_XOR_QDMA,
-	PCI_XOR_OTHER = 0x80
-} pci_xor_subclasses;
-
-/* Header types */
-#define	PCI_HEADER_MULTI	0x80
-#define	PCI_HEADER_MASK		0x7f
-typedef enum {
-	PCI_HEADER_NORMAL,
-	PCI_HEADER_BRIDGE,
-	PCI_HEADER_CARDBUS
-} pci_header_types;
-
-/* Overlay for a PCI-to-PCI bridge */
-
-#define	PPB_RSVDA_MAX		2
-#define	PPB_RSVDD_MAX		8
-
-typedef struct _ppb_config_regs {
-	u16 vendor;
-	u16 device;
-	u16 command;
-	u16 status;
-	u8 rev_id;
-	u8 prog_if;
-	u8 sub_class;
-	u8 base_class;
-	u8 cache_line_size;
-	u8 latency_timer;
-	u8 header_type;
-	u8 bist;
-	u32 rsvd_a[PPB_RSVDA_MAX];
-	u8 prim_bus;
-	u8 sec_bus;
-	u8 sub_bus;
-	u8 sec_lat;
-	u8 io_base;
-	u8 io_lim;
-	u16 sec_status;
-	u16 mem_base;
-	u16 mem_lim;
-	u16 pf_mem_base;
-	u16 pf_mem_lim;
-	u32 pf_mem_base_hi;
-	u32 pf_mem_lim_hi;
-	u16 io_base_hi;
-	u16 io_lim_hi;
-	u16 subsys_vendor;
-	u16 subsys_id;
-	u32 rsvd_b;
-	u8 rsvd_c;
-	u8 int_pin;
-	u16 bridge_ctrl;
-	u8 chip_ctrl;
-	u8 diag_ctrl;
-	u16 arb_ctrl;
-	u32 rsvd_d[PPB_RSVDD_MAX];
-	u8 dev_dep[192];
-} ppb_config_regs;
-
-/* PCI CAPABILITY DEFINES */
-#define PCI_CAP_POWERMGMTCAP_ID		0x01
-#define PCI_CAP_MSICAP_ID		0x05
-#define PCI_CAP_VENDSPEC_ID		0x09
-#define PCI_CAP_PCIECAP_ID		0x10
-
-/* Data structure to define the Message Signalled Interrupt facility
- * Valid for PCI and PCIE configurations
- */
-typedef struct _pciconfig_cap_msi {
-	u8 capID;
-	u8 nextptr;
-	u16 msgctrl;
-	u32 msgaddr;
-} pciconfig_cap_msi;
-
-/* Data structure to define the Power management facility
- * Valid for PCI and PCIE configurations
- */
-typedef struct _pciconfig_cap_pwrmgmt {
-	u8 capID;
-	u8 nextptr;
-	u16 pme_cap;
-	u16 pme_sts_ctrl;
-	u8 pme_bridge_ext;
-	u8 data;
-} pciconfig_cap_pwrmgmt;
-
-#define PME_CAP_PM_STATES (0x1f << 27)	/* Bits 31:27 states that can generate PME */
-#define PME_CSR_OFFSET	    0x4	/* 4-bytes offset */
-#define PME_CSR_PME_EN	  (1 << 8)	/* Bit 8 Enable generating of PME */
-#define PME_CSR_PME_STAT  (1 << 15)	/* Bit 15 PME got asserted */
-
-/* Data structure to define the PCIE capability */
-typedef struct _pciconfig_cap_pcie {
-	u8 capID;
-	u8 nextptr;
-	u16 pcie_cap;
-	u32 dev_cap;
-	u16 dev_ctrl;
-	u16 dev_status;
-	u32 link_cap;
-	u16 link_ctrl;
-	u16 link_status;
-	u32 slot_cap;
-	u16 slot_ctrl;
-	u16 slot_status;
-	u16 root_ctrl;
-	u16 root_cap;
-	u32 root_status;
-} pciconfig_cap_pcie;
-
-/* PCIE Enhanced CAPABILITY DEFINES */
-#define PCIE_EXTCFG_OFFSET	0x100
-#define PCIE_ADVERRREP_CAPID	0x0001
-#define PCIE_VC_CAPID		0x0002
-#define PCIE_DEVSNUM_CAPID	0x0003
-#define PCIE_PWRBUDGET_CAPID	0x0004
-
-/* PCIE Extended configuration */
-#define PCIE_ADV_CORR_ERR_MASK	0x114
-#define CORR_ERR_RE	(1 << 0)	/* Receiver  */
-#define CORR_ERR_BT 	(1 << 6)	/* Bad TLP  */
-#define CORR_ERR_BD	(1 << 7)	/* Bad DLLP */
-#define CORR_ERR_RR	(1 << 8)	/* REPLAY_NUM rollover */
-#define CORR_ERR_RT	(1 << 12)	/* Reply timer timeout */
-#define ALL_CORR_ERRORS (CORR_ERR_RE | CORR_ERR_BT | CORR_ERR_BD | \
-			 CORR_ERR_RR | CORR_ERR_RT)
-
-/* PCIE Root Control Register bits (Host mode only) */
-#define	PCIE_RC_CORR_SERR_EN		0x0001
-#define	PCIE_RC_NONFATAL_SERR_EN	0x0002
-#define	PCIE_RC_FATAL_SERR_EN		0x0004
-#define	PCIE_RC_PME_INT_EN		0x0008
-#define	PCIE_RC_CRS_EN			0x0010
-
-/* PCIE Root Capability Register bits (Host mode only) */
-#define	PCIE_RC_CRS_VISIBILITY		0x0001
-
-/* Header to define the PCIE specific capabilities in the extended config space */
-typedef struct _pcie_enhanced_caphdr {
-	u16 capID;
-	u16 cap_ver:4;
-	u16 next_ptr:12;
-} pcie_enhanced_caphdr;
-=======
 /* PCI configuration address space size */
 #define PCI_SZPCR		256
->>>>>>> d762f438
 
 /* Everything below is BRCM HND proprietary */
 
 /* Brcm PCI configuration registers */
-<<<<<<< HEAD
-#define cap_list	rsvd_a[0]
-#define bar0_window	dev_dep[0x80 - 0x40]
-#define bar1_window	dev_dep[0x84 - 0x40]
-#define sprom_control	dev_dep[0x88 - 0x40]
-#define	PCI_BAR0_WIN		0x80	/* backplane address space accessed by BAR0 */
-#define	PCI_BAR1_WIN		0x84	/* backplane address space accessed by BAR1 */
-#define	PCI_SPROM_CONTROL	0x88	/* sprom property control */
-#define	PCI_BAR1_CONTROL	0x8c	/* BAR1 region burst control */
-#define	PCI_INT_STATUS		0x90	/* PCI and other cores interrupts */
-#define	PCI_INT_MASK		0x94	/* mask of PCI and other cores interrupts */
-#define PCI_TO_SB_MB		0x98	/* signal backplane interrupts */
-#define PCI_BACKPLANE_ADDR	0xa0	/* address an arbitrary location on the system backplane */
-#define PCI_BACKPLANE_DATA	0xa4	/* data at the location specified by above address */
-#define	PCI_CLK_CTL_ST		0xa8	/* pci config space clock control/status (>=rev14) */
-#define	PCI_BAR0_WIN2		0xac	/* backplane address space accessed by second 4KB of BAR0 */
-#define	PCI_GPIO_IN		0xb0	/* pci config space gpio input (>=rev3) */
-#define	PCI_GPIO_OUT		0xb4	/* pci config space gpio output (>=rev3) */
-#define	PCI_GPIO_OUTEN		0xb8	/* pci config space gpio output enable (>=rev3) */
-
-#define	PCI_BAR0_SHADOW_OFFSET	(2 * 1024)	/* bar0 + 2K accesses sprom shadow (in pci core) */
-#define	PCI_BAR0_SPROM_OFFSET	(4 * 1024)	/* bar0 + 4K accesses external sprom */
-#define	PCI_BAR0_PCIREGS_OFFSET	(6 * 1024)	/* bar0 + 6K accesses pci core registers */
-#define	PCI_BAR0_PCISBR_OFFSET	(4 * 1024)	/* pci core SB registers are at the end of the
-=======
 #define PCI_BAR0_WIN		0x80	/* backplane address space accessed by BAR0 */
 #define PCI_SPROM_CONTROL	0x88	/* sprom property control */
 #define PCI_INT_MASK		0x94	/* mask of PCI and other cores interrupts */
@@ -494,7 +37,6 @@
 #define PCI_BAR0_SPROM_OFFSET	(4 * 1024)	/* bar0 + 4K accesses external sprom */
 #define PCI_BAR0_PCIREGS_OFFSET	(6 * 1024)	/* bar0 + 6K accesses pci core registers */
 #define PCI_BAR0_PCISBR_OFFSET	(4 * 1024)	/* pci core SB registers are at the end of the
->>>>>>> d762f438
 						 * 8KB window, so their address is the "regular"
 						 * address plus 4K
 						 */
