--- conflicted
+++ resolved
@@ -1526,7 +1526,6 @@
 	SYSC_QUIRK("prcm", 0, 0, -ENODEV, -ENODEV, 0x40000400, 0xffffffff, 0),
 	SYSC_QUIRK("rfbi", 0x4832a800, 0, 0x10, 0x14, 0x00000010, 0xffffffff, 0),
 	SYSC_QUIRK("rfbi", 0x58002000, 0, 0x10, 0x14, 0x00000010, 0xffffffff, 0),
-	SYSC_QUIRK("sata", 0, 0xfc, 0x1100, -ENODEV, 0x5e412000, 0xffffffff, 0),
 	SYSC_QUIRK("scm", 0, 0, 0x10, -ENODEV, 0x40000900, 0xffffffff, 0),
 	SYSC_QUIRK("scm", 0, 0, -ENODEV, -ENODEV, 0x4e8b0100, 0xffffffff, 0),
 	SYSC_QUIRK("scm", 0, 0, -ENODEV, -ENODEV, 0x4f000100, 0xffffffff, 0),
@@ -2888,12 +2887,9 @@
 	switch (sysc_soc->soc) {
 	case SOC_AM3:
 	case SOC_AM4:
-<<<<<<< HEAD
-=======
 	case SOC_4430 ... SOC_4470:
 	case SOC_5430:
 	case SOC_DRA7:
->>>>>>> 040ab72e
 		np = of_find_node_by_path("/ocp");
 		WARN_ONCE(np && of_device_is_compatible(np, "simple-bus"),
 			  "ti-sysc: Incomplete old dtb, please update\n");
