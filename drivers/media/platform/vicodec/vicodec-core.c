// SPDX-License-Identifier: GPL-2.0-only
/*
 * A virtual codec example device.
 *
 * Copyright 2018 Cisco Systems, Inc. and/or its affiliates. All rights reserved.
 *
 * This is a virtual codec device driver for testing the codec framework.
 * It simulates a device that uses memory buffers for both source and
 * destination and encodes or decodes the data.
 */

#include <linux/module.h>
#include <linux/delay.h>
#include <linux/fs.h>
#include <linux/sched.h>
#include <linux/slab.h>

#include <linux/platform_device.h>
#include <media/v4l2-mem2mem.h>
#include <media/v4l2-device.h>
#include <media/v4l2-ioctl.h>
#include <media/v4l2-ctrls.h>
#include <media/v4l2-event.h>
#include <media/videobuf2-vmalloc.h>

#include "codec-v4l2-fwht.h"

MODULE_DESCRIPTION("Virtual codec device");
MODULE_AUTHOR("Hans Verkuil <hans.verkuil@cisco.com>");
MODULE_LICENSE("GPL v2");

static bool multiplanar;
module_param(multiplanar, bool, 0444);
MODULE_PARM_DESC(multiplanar,
		 " use multi-planar API instead of single-planar API");

static unsigned int debug;
module_param(debug, uint, 0644);
MODULE_PARM_DESC(debug, " activates debug info");

#define VICODEC_NAME		"vicodec"
#define MAX_WIDTH		4096U
#define MIN_WIDTH		640U
#define MAX_HEIGHT		2160U
#define MIN_HEIGHT		360U

#define dprintk(dev, fmt, arg...) \
	v4l2_dbg(1, debug, &dev->v4l2_dev, "%s: " fmt, __func__, ## arg)


struct pixfmt_info {
	u32 id;
	unsigned int bytesperline_mult;
	unsigned int sizeimage_mult;
	unsigned int sizeimage_div;
	unsigned int luma_step;
	unsigned int chroma_step;
	/* Chroma plane subsampling */
	unsigned int width_div;
	unsigned int height_div;
};

static const struct v4l2_fwht_pixfmt_info pixfmt_fwht = {
	V4L2_PIX_FMT_FWHT, 0, 3, 1, 1, 1, 1, 1, 0, 1
<<<<<<< HEAD
=======
};

static const struct v4l2_fwht_pixfmt_info pixfmt_stateless_fwht = {
	V4L2_PIX_FMT_FWHT_STATELESS, 0, 3, 1, 1, 1, 1, 1, 0, 1
>>>>>>> 0ecfebd2
};

static void vicodec_dev_release(struct device *dev)
{
}

static struct platform_device vicodec_pdev = {
	.name		= VICODEC_NAME,
	.dev.release	= vicodec_dev_release,
};

/* Per-queue, driver-specific private data */
struct vicodec_q_data {
	unsigned int		coded_width;
	unsigned int		coded_height;
	unsigned int		visible_width;
	unsigned int		visible_height;
	unsigned int		sizeimage;
	unsigned int		sequence;
	const struct v4l2_fwht_pixfmt_info *info;
};

enum {
	V4L2_M2M_SRC = 0,
	V4L2_M2M_DST = 1,
};

struct vicodec_dev_instance {
	struct video_device     vfd;
	struct mutex            mutex;
	spinlock_t              lock;
	struct v4l2_m2m_dev     *m2m_dev;
};

struct vicodec_dev {
	struct v4l2_device	v4l2_dev;
	struct vicodec_dev_instance stateful_enc;
	struct vicodec_dev_instance stateful_dec;
	struct vicodec_dev_instance stateless_dec;
#ifdef CONFIG_MEDIA_CONTROLLER
	struct media_device	mdev;
#endif

};

struct vicodec_ctx {
	struct v4l2_fh		fh;
	struct vicodec_dev	*dev;
	bool			is_enc;
	bool			is_stateless;
	spinlock_t		*lock;

	struct v4l2_ctrl_handler hdl;

	struct vb2_v4l2_buffer *last_src_buf;
	struct vb2_v4l2_buffer *last_dst_buf;

	/* Source and destination queue data */
	struct vicodec_q_data   q_data[2];
	struct v4l2_fwht_state	state;

	u32			cur_buf_offset;
	u32			comp_max_size;
	u32			comp_size;
	u32			header_size;
	u32			comp_magic_cnt;
	bool			comp_has_frame;
	bool			comp_has_next_frame;
	bool			first_source_change_sent;
	bool			source_changed;
};

static inline struct vicodec_ctx *file2ctx(struct file *file)
{
	return container_of(file->private_data, struct vicodec_ctx, fh);
}

static struct vicodec_q_data *get_q_data(struct vicodec_ctx *ctx,
					 enum v4l2_buf_type type)
{
	switch (type) {
	case V4L2_BUF_TYPE_VIDEO_OUTPUT:
	case V4L2_BUF_TYPE_VIDEO_OUTPUT_MPLANE:
		return &ctx->q_data[V4L2_M2M_SRC];
	case V4L2_BUF_TYPE_VIDEO_CAPTURE:
	case V4L2_BUF_TYPE_VIDEO_CAPTURE_MPLANE:
		return &ctx->q_data[V4L2_M2M_DST];
	default:
		break;
	}
	return NULL;
}

static void copy_cap_to_ref(const u8 *cap, const struct v4l2_fwht_pixfmt_info *info,
		struct v4l2_fwht_state *state)
{
	int plane_idx;
	u8 *p_ref = state->ref_frame.buf;
	unsigned int cap_stride = state->stride;
	unsigned int ref_stride = state->ref_stride;

	for (plane_idx = 0; plane_idx < info->planes_num; plane_idx++) {
		int i;
		unsigned int h_div = (plane_idx == 1 || plane_idx == 2) ?
			info->height_div : 1;
		const u8 *row_cap = cap;
		u8 *row_ref = p_ref;

		if (info->planes_num == 3 && plane_idx == 1) {
			cap_stride /= 2;
			ref_stride /= 2;
		}

		if (plane_idx == 1 &&
		    (info->id == V4L2_PIX_FMT_NV24 ||
		     info->id == V4L2_PIX_FMT_NV42)) {
			cap_stride *= 2;
			ref_stride *= 2;
		}

		for (i = 0; i < state->visible_height / h_div; i++) {
			memcpy(row_ref, row_cap, ref_stride);
			row_ref += ref_stride;
			row_cap += cap_stride;
		}
		cap += cap_stride * (state->coded_height / h_div);
		p_ref += ref_stride * (state->coded_height / h_div);
	}
}

static bool validate_by_version(unsigned int flags, unsigned int version)
{
	if (!version || version > FWHT_VERSION)
		return false;

	if (version >= 2) {
		unsigned int components_num = 1 +
			((flags & FWHT_FL_COMPONENTS_NUM_MSK) >>
			 FWHT_FL_COMPONENTS_NUM_OFFSET);
		unsigned int pixenc = flags & FWHT_FL_PIXENC_MSK;

		if (components_num == 0 || components_num > 4 || !pixenc)
			return false;
	}
	return true;
}

static bool validate_stateless_params_flags(const struct v4l2_ctrl_fwht_params *params,
					    const struct v4l2_fwht_pixfmt_info *cur_info)
{
	unsigned int width_div =
		(params->flags & FWHT_FL_CHROMA_FULL_WIDTH) ? 1 : 2;
	unsigned int height_div =
		(params->flags & FWHT_FL_CHROMA_FULL_HEIGHT) ? 1 : 2;
	unsigned int components_num = 3;
	unsigned int pixenc = 0;

	if (params->version < 3)
		return false;

	components_num = 1 + ((params->flags & FWHT_FL_COMPONENTS_NUM_MSK) >>
			      FWHT_FL_COMPONENTS_NUM_OFFSET);
	pixenc = (params->flags & FWHT_FL_PIXENC_MSK);
	if (v4l2_fwht_validate_fmt(cur_info, width_div, height_div,
				    components_num, pixenc))
		return true;
	return false;
}


static void update_state_from_header(struct vicodec_ctx *ctx)
{
	const struct fwht_cframe_hdr *p_hdr = &ctx->state.header;

	ctx->state.visible_width = ntohl(p_hdr->width);
	ctx->state.visible_height = ntohl(p_hdr->height);
	ctx->state.colorspace = ntohl(p_hdr->colorspace);
	ctx->state.xfer_func = ntohl(p_hdr->xfer_func);
	ctx->state.ycbcr_enc = ntohl(p_hdr->ycbcr_enc);
	ctx->state.quantization = ntohl(p_hdr->quantization);
}

static int device_process(struct vicodec_ctx *ctx,
			  struct vb2_v4l2_buffer *src_vb,
			  struct vb2_v4l2_buffer *dst_vb)
{
	struct vicodec_dev *dev = ctx->dev;
<<<<<<< HEAD
	struct vicodec_q_data *q_dst;
	struct v4l2_fwht_state *state = &ctx->state;
	u8 *p_src, *p_dst;
	int ret;

	q_dst = get_q_data(ctx, V4L2_BUF_TYPE_VIDEO_CAPTURE);
	if (ctx->is_enc)
		p_src = vb2_plane_vaddr(&src_vb->vb2_buf, 0);
	else
		p_src = state->compressed_frame;
=======
	struct v4l2_fwht_state *state = &ctx->state;
	u8 *p_src, *p_dst;
	int ret = 0;

	if (ctx->is_enc || ctx->is_stateless)
		p_src = vb2_plane_vaddr(&src_vb->vb2_buf, 0);
	else
		p_src = state->compressed_frame;

	if (ctx->is_stateless) {
		struct media_request *src_req = src_vb->vb2_buf.req_obj.req;

		ret = v4l2_ctrl_request_setup(src_req, &ctx->hdl);
		if (ret)
			return ret;
		update_state_from_header(ctx);

		ctx->state.header.size =
			htonl(vb2_get_plane_payload(&src_vb->vb2_buf, 0));
		/*
		 * set the reference buffer from the reference timestamp
		 * only if this is a P-frame
		 */
		if (!(ntohl(ctx->state.header.flags) & FWHT_FL_I_FRAME)) {
			struct vb2_buffer *ref_vb2_buf;
			int ref_buf_idx;
			struct vb2_queue *vq_cap =
				v4l2_m2m_get_vq(ctx->fh.m2m_ctx,
						V4L2_BUF_TYPE_VIDEO_CAPTURE);

			ref_buf_idx = vb2_find_timestamp(vq_cap,
							 ctx->state.ref_frame_ts, 0);
			if (ref_buf_idx < 0)
				return -EINVAL;

			ref_vb2_buf = vq_cap->bufs[ref_buf_idx];
			if (ref_vb2_buf->state == VB2_BUF_STATE_ERROR)
				ret = -EINVAL;
			ctx->state.ref_frame.buf =
				vb2_plane_vaddr(ref_vb2_buf, 0);
		} else {
			ctx->state.ref_frame.buf = NULL;
		}
	}
>>>>>>> 0ecfebd2
	p_dst = vb2_plane_vaddr(&dst_vb->vb2_buf, 0);
	if (!p_src || !p_dst) {
		v4l2_err(&dev->v4l2_dev,
			 "Acquiring kernel pointers to buffers failed\n");
		return -EFAULT;
	}

	if (ctx->is_enc) {
		struct vicodec_q_data *q_src;
<<<<<<< HEAD

		q_src = get_q_data(ctx, V4L2_BUF_TYPE_VIDEO_OUTPUT);
		state->info = q_src->info;
		ret = v4l2_fwht_encode(state, p_src, p_dst);
		if (ret < 0)
			return ret;
		vb2_set_plane_payload(&dst_vb->vb2_buf, 0, ret);
	} else {
		unsigned int comp_frame_size = ntohl(ctx->state.header.size);

=======
		int comp_sz_or_errcode;

		q_src = get_q_data(ctx, V4L2_BUF_TYPE_VIDEO_OUTPUT);
		state->info = q_src->info;
		comp_sz_or_errcode = v4l2_fwht_encode(state, p_src, p_dst);
		if (comp_sz_or_errcode < 0)
			return comp_sz_or_errcode;
		vb2_set_plane_payload(&dst_vb->vb2_buf, 0, comp_sz_or_errcode);
	} else {
		struct vicodec_q_data *q_dst;
		unsigned int comp_frame_size = ntohl(ctx->state.header.size);

		q_dst = get_q_data(ctx, V4L2_BUF_TYPE_VIDEO_CAPTURE);
>>>>>>> 0ecfebd2
		if (comp_frame_size > ctx->comp_max_size)
			return -EINVAL;
		state->info = q_dst->info;
		ret = v4l2_fwht_decode(state, p_src, p_dst);
		if (ret < 0)
			return ret;
<<<<<<< HEAD
		vb2_set_plane_payload(&dst_vb->vb2_buf, 0, q_dst->sizeimage);
	}

	dst_vb->sequence = q_dst->sequence++;
	dst_vb->flags &= ~V4L2_BUF_FLAG_LAST;
	v4l2_m2m_buf_copy_metadata(src_vb, dst_vb, !ctx->is_enc);

	return 0;
=======
		if (!ctx->is_stateless)
			copy_cap_to_ref(p_dst, ctx->state.info, &ctx->state);

		vb2_set_plane_payload(&dst_vb->vb2_buf, 0, q_dst->sizeimage);
	}
	return ret;
>>>>>>> 0ecfebd2
}

/*
 * mem2mem callbacks
 */
static enum vb2_buffer_state get_next_header(struct vicodec_ctx *ctx,
					     u8 **pp, u32 sz)
{
	static const u8 magic[] = {
		0x4f, 0x4f, 0x4f, 0x4f, 0xff, 0xff, 0xff, 0xff
	};
	u8 *p = *pp;
	u32 state;
	u8 *header = (u8 *)&ctx->state.header;

	state = VB2_BUF_STATE_DONE;

	if (!ctx->header_size) {
		state = VB2_BUF_STATE_ERROR;
		for (; p < *pp + sz; p++) {
			u32 copy;

			p = memchr(p, magic[ctx->comp_magic_cnt],
				   *pp + sz - p);
			if (!p) {
				ctx->comp_magic_cnt = 0;
				p = *pp + sz;
				break;
			}
			copy = sizeof(magic) - ctx->comp_magic_cnt;
			if (*pp + sz - p < copy)
				copy = *pp + sz - p;

			memcpy(header + ctx->comp_magic_cnt, p, copy);
			ctx->comp_magic_cnt += copy;
			if (!memcmp(header, magic, ctx->comp_magic_cnt)) {
				p += copy;
				state = VB2_BUF_STATE_DONE;
				break;
			}
			ctx->comp_magic_cnt = 0;
		}
		if (ctx->comp_magic_cnt < sizeof(magic)) {
			*pp = p;
			return state;
		}
		ctx->header_size = sizeof(magic);
	}

	if (ctx->header_size < sizeof(struct fwht_cframe_hdr)) {
		u32 copy = sizeof(struct fwht_cframe_hdr) - ctx->header_size;

		if (*pp + sz - p < copy)
			copy = *pp + sz - p;

		memcpy(header + ctx->header_size, p, copy);
		p += copy;
		ctx->header_size += copy;
	}
	*pp = p;
	return state;
}

/* device_run() - prepares and starts the device */
static void device_run(void *priv)
{
	static const struct v4l2_event eos_event = {
		.type = V4L2_EVENT_EOS
	};
	struct vicodec_ctx *ctx = priv;
	struct vicodec_dev *dev = ctx->dev;
	struct vb2_v4l2_buffer *src_buf, *dst_buf;
<<<<<<< HEAD
	struct vicodec_q_data *q_src;
=======
	struct vicodec_q_data *q_src, *q_dst;
>>>>>>> 0ecfebd2
	u32 state;
	struct media_request *src_req;


	src_buf = v4l2_m2m_next_src_buf(ctx->fh.m2m_ctx);
	dst_buf = v4l2_m2m_dst_buf_remove(ctx->fh.m2m_ctx);
<<<<<<< HEAD
	q_src = get_q_data(ctx, V4L2_BUF_TYPE_VIDEO_OUTPUT);
=======
	src_req = src_buf->vb2_buf.req_obj.req;

	q_src = get_q_data(ctx, V4L2_BUF_TYPE_VIDEO_OUTPUT);
	q_dst = get_q_data(ctx, V4L2_BUF_TYPE_VIDEO_CAPTURE);
>>>>>>> 0ecfebd2

	state = VB2_BUF_STATE_DONE;
	if (device_process(ctx, src_buf, dst_buf))
		state = VB2_BUF_STATE_ERROR;
	else
		dst_buf->sequence = q_dst->sequence++;
	dst_buf->flags &= ~V4L2_BUF_FLAG_LAST;
	v4l2_m2m_buf_copy_metadata(src_buf, dst_buf, !ctx->is_enc);

	ctx->last_dst_buf = dst_buf;

	spin_lock(ctx->lock);
	if (!ctx->comp_has_next_frame && src_buf == ctx->last_src_buf) {
		dst_buf->flags |= V4L2_BUF_FLAG_LAST;
		v4l2_event_queue_fh(&ctx->fh, &eos_event);
	}
<<<<<<< HEAD
	if (ctx->is_enc) {
=======
	if (ctx->is_enc || ctx->is_stateless) {
>>>>>>> 0ecfebd2
		src_buf->sequence = q_src->sequence++;
		src_buf = v4l2_m2m_src_buf_remove(ctx->fh.m2m_ctx);
		v4l2_m2m_buf_done(src_buf, state);
	} else if (vb2_get_plane_payload(&src_buf->vb2_buf, 0) == ctx->cur_buf_offset) {
		src_buf->sequence = q_src->sequence++;
		src_buf = v4l2_m2m_src_buf_remove(ctx->fh.m2m_ctx);
		v4l2_m2m_buf_done(src_buf, state);
		ctx->cur_buf_offset = 0;
		ctx->comp_has_next_frame = false;
	}
	v4l2_m2m_buf_done(dst_buf, state);
	if (ctx->is_stateless && src_req)
		v4l2_ctrl_request_complete(src_req, &ctx->hdl);

	ctx->comp_size = 0;
	ctx->header_size = 0;
	ctx->comp_magic_cnt = 0;
	ctx->comp_has_frame = false;
	spin_unlock(ctx->lock);

	if (ctx->is_enc)
		v4l2_m2m_job_finish(dev->stateful_enc.m2m_dev, ctx->fh.m2m_ctx);
	else if (ctx->is_stateless)
		v4l2_m2m_job_finish(dev->stateless_dec.m2m_dev,
				    ctx->fh.m2m_ctx);
	else
		v4l2_m2m_job_finish(dev->stateful_dec.m2m_dev, ctx->fh.m2m_ctx);
}

static void job_remove_src_buf(struct vicodec_ctx *ctx, u32 state)
{
	struct vb2_v4l2_buffer *src_buf;
	struct vicodec_q_data *q_src;

	q_src = get_q_data(ctx, V4L2_BUF_TYPE_VIDEO_OUTPUT);
	spin_lock(ctx->lock);
	src_buf = v4l2_m2m_src_buf_remove(ctx->fh.m2m_ctx);
	src_buf->sequence = q_src->sequence++;
	v4l2_m2m_buf_done(src_buf, state);
	ctx->cur_buf_offset = 0;
	spin_unlock(ctx->lock);
}

static const struct v4l2_fwht_pixfmt_info *
info_from_header(const struct fwht_cframe_hdr *p_hdr)
{
	unsigned int flags = ntohl(p_hdr->flags);
	unsigned int width_div = (flags & FWHT_FL_CHROMA_FULL_WIDTH) ? 1 : 2;
	unsigned int height_div = (flags & FWHT_FL_CHROMA_FULL_HEIGHT) ? 1 : 2;
	unsigned int components_num = 3;
	unsigned int pixenc = 0;
	unsigned int version = ntohl(p_hdr->version);

	if (version >= 2) {
		components_num = 1 + ((flags & FWHT_FL_COMPONENTS_NUM_MSK) >>
				FWHT_FL_COMPONENTS_NUM_OFFSET);
		pixenc = (flags & FWHT_FL_PIXENC_MSK);
	}
<<<<<<< HEAD
	return v4l2_fwht_default_fmt(width_div, height_div,
=======
	return v4l2_fwht_find_nth_fmt(width_div, height_div,
>>>>>>> 0ecfebd2
				     components_num, pixenc, 0);
}

static bool is_header_valid(const struct fwht_cframe_hdr *p_hdr)
{
	const struct v4l2_fwht_pixfmt_info *info;
	unsigned int w = ntohl(p_hdr->width);
	unsigned int h = ntohl(p_hdr->height);
	unsigned int version = ntohl(p_hdr->version);
	unsigned int flags = ntohl(p_hdr->flags);

<<<<<<< HEAD
	if (!version || version > FWHT_VERSION)
		return false;

	if (w < MIN_WIDTH || w > MAX_WIDTH || h < MIN_HEIGHT || h > MAX_HEIGHT)
		return false;

	if (version >= 2) {
		unsigned int components_num = 1 +
			((flags & FWHT_FL_COMPONENTS_NUM_MSK) >>
			FWHT_FL_COMPONENTS_NUM_OFFSET);
		unsigned int pixenc = flags & FWHT_FL_PIXENC_MSK;

		if (components_num == 0 || components_num > 4 || !pixenc)
			return false;
	}
=======
	if (w < MIN_WIDTH || w > MAX_WIDTH || h < MIN_HEIGHT || h > MAX_HEIGHT)
		return false;

	if (!validate_by_version(flags, version))
		return false;
>>>>>>> 0ecfebd2

	info = info_from_header(p_hdr);
	if (!info)
		return false;
	return true;
}

static void update_capture_data_from_header(struct vicodec_ctx *ctx)
{
	struct vicodec_q_data *q_dst = get_q_data(ctx,
						  V4L2_BUF_TYPE_VIDEO_CAPTURE);
	const struct fwht_cframe_hdr *p_hdr = &ctx->state.header;
	const struct v4l2_fwht_pixfmt_info *info = info_from_header(p_hdr);
	unsigned int flags = ntohl(p_hdr->flags);
	unsigned int hdr_width_div = (flags & FWHT_FL_CHROMA_FULL_WIDTH) ? 1 : 2;
	unsigned int hdr_height_div = (flags & FWHT_FL_CHROMA_FULL_HEIGHT) ? 1 : 2;

<<<<<<< HEAD
=======
	/*
	 * This function should not be used by a stateless codec since
	 * it changes values in q_data that are not request specific
	 */
	WARN_ON(ctx->is_stateless);

>>>>>>> 0ecfebd2
	q_dst->info = info;
	q_dst->visible_width = ntohl(p_hdr->width);
	q_dst->visible_height = ntohl(p_hdr->height);
	q_dst->coded_width = vic_round_dim(q_dst->visible_width, hdr_width_div);
	q_dst->coded_height = vic_round_dim(q_dst->visible_height,
					    hdr_height_div);

	q_dst->sizeimage = q_dst->coded_width * q_dst->coded_height *
		q_dst->info->sizeimage_mult / q_dst->info->sizeimage_div;
	ctx->state.colorspace = ntohl(p_hdr->colorspace);

	ctx->state.xfer_func = ntohl(p_hdr->xfer_func);
	ctx->state.ycbcr_enc = ntohl(p_hdr->ycbcr_enc);
	ctx->state.quantization = ntohl(p_hdr->quantization);
}

static void set_last_buffer(struct vb2_v4l2_buffer *dst_buf,
			    const struct vb2_v4l2_buffer *src_buf,
			    struct vicodec_ctx *ctx)
{
	struct vicodec_q_data *q_dst = get_q_data(ctx,
						  V4L2_BUF_TYPE_VIDEO_CAPTURE);

	vb2_set_plane_payload(&dst_buf->vb2_buf, 0, 0);
	dst_buf->sequence = q_dst->sequence++;

	v4l2_m2m_buf_copy_metadata(src_buf, dst_buf, !ctx->is_enc);
	dst_buf->flags |= V4L2_BUF_FLAG_LAST;
	v4l2_m2m_buf_done(dst_buf, VB2_BUF_STATE_DONE);
}

static int job_ready(void *priv)
{
	static const u8 magic[] = {
		0x4f, 0x4f, 0x4f, 0x4f, 0xff, 0xff, 0xff, 0xff
	};
	struct vicodec_ctx *ctx = priv;
	struct vb2_v4l2_buffer *src_buf;
	u8 *p_src;
	u8 *p;
	u32 sz;
	u32 state;
	struct vicodec_q_data *q_dst = get_q_data(ctx,
						  V4L2_BUF_TYPE_VIDEO_CAPTURE);
	unsigned int flags;
	unsigned int hdr_width_div;
	unsigned int hdr_height_div;
	unsigned int max_to_copy;
	unsigned int comp_frame_size;

	if (ctx->source_changed)
		return 0;
<<<<<<< HEAD
	if (ctx->is_enc || ctx->comp_has_frame)
=======
	if (ctx->is_stateless || ctx->is_enc || ctx->comp_has_frame)
>>>>>>> 0ecfebd2
		return 1;

restart:
	ctx->comp_has_next_frame = false;
	src_buf = v4l2_m2m_next_src_buf(ctx->fh.m2m_ctx);
	if (!src_buf)
		return 0;
	p_src = vb2_plane_vaddr(&src_buf->vb2_buf, 0);
	sz = vb2_get_plane_payload(&src_buf->vb2_buf, 0);
	p = p_src + ctx->cur_buf_offset;

	state = VB2_BUF_STATE_DONE;

	if (ctx->header_size < sizeof(struct fwht_cframe_hdr)) {
		state = get_next_header(ctx, &p, p_src + sz - p);
		if (ctx->header_size < sizeof(struct fwht_cframe_hdr)) {
			job_remove_src_buf(ctx, state);
			goto restart;
		}
	}

	comp_frame_size = ntohl(ctx->state.header.size);

	/*
	 * The current scanned frame might be the first frame of a new
	 * resolution so its size might be larger than ctx->comp_max_size.
	 * In that case it is copied up to the current buffer capacity and
	 * the copy will continue after allocating new large enough buffer
	 * when restreaming
	 */
	max_to_copy = min(comp_frame_size, ctx->comp_max_size);

	if (ctx->comp_size < max_to_copy) {
		u32 copy = max_to_copy - ctx->comp_size;

		if (copy > p_src + sz - p)
			copy = p_src + sz - p;

		memcpy(ctx->state.compressed_frame + ctx->comp_size,
		       p, copy);
		p += copy;
		ctx->comp_size += copy;
		if (ctx->comp_size < max_to_copy) {
			job_remove_src_buf(ctx, state);
			goto restart;
		}
	}
	ctx->cur_buf_offset = p - p_src;
	if (ctx->comp_size == comp_frame_size)
		ctx->comp_has_frame = true;
	ctx->comp_has_next_frame = false;
	if (ctx->comp_has_frame && sz - ctx->cur_buf_offset >=
			sizeof(struct fwht_cframe_hdr)) {
		struct fwht_cframe_hdr *p_hdr = (struct fwht_cframe_hdr *)p;
		u32 frame_size = ntohl(p_hdr->size);
		u32 remaining = sz - ctx->cur_buf_offset - sizeof(*p_hdr);

		if (!memcmp(p, magic, sizeof(magic)))
			ctx->comp_has_next_frame = remaining >= frame_size;
	}
	/*
	 * if the header is invalid the device_run will just drop the frame
	 * with an error
	 */
	if (!is_header_valid(&ctx->state.header) && ctx->comp_has_frame)
		return 1;
	flags = ntohl(ctx->state.header.flags);
	hdr_width_div = (flags & FWHT_FL_CHROMA_FULL_WIDTH) ? 1 : 2;
	hdr_height_div = (flags & FWHT_FL_CHROMA_FULL_HEIGHT) ? 1 : 2;

	if (ntohl(ctx->state.header.width) != q_dst->visible_width ||
	    ntohl(ctx->state.header.height) != q_dst->visible_height ||
	    !q_dst->info ||
	    hdr_width_div != q_dst->info->width_div ||
	    hdr_height_div != q_dst->info->height_div) {
		static const struct v4l2_event rs_event = {
			.type = V4L2_EVENT_SOURCE_CHANGE,
			.u.src_change.changes = V4L2_EVENT_SRC_CH_RESOLUTION,
		};

		struct vb2_v4l2_buffer *dst_buf =
			v4l2_m2m_dst_buf_remove(ctx->fh.m2m_ctx);

		update_capture_data_from_header(ctx);
		ctx->first_source_change_sent = true;
		v4l2_event_queue_fh(&ctx->fh, &rs_event);
		set_last_buffer(dst_buf, src_buf, ctx);
		ctx->source_changed = true;
		return 0;
	}
	return 1;
}

/*
 * video ioctls
 */

static const struct v4l2_fwht_pixfmt_info *find_fmt(u32 fmt)
{
	const struct v4l2_fwht_pixfmt_info *info =
		v4l2_fwht_find_pixfmt(fmt);

	if (!info)
		info = v4l2_fwht_get_pixfmt(0);
	return info;
}

static int vidioc_querycap(struct file *file, void *priv,
			   struct v4l2_capability *cap)
{
	strscpy(cap->driver, VICODEC_NAME, sizeof(cap->driver));
	strscpy(cap->card, VICODEC_NAME, sizeof(cap->card));
	snprintf(cap->bus_info, sizeof(cap->bus_info),
			"platform:%s", VICODEC_NAME);
	return 0;
}

static int enum_fmt(struct v4l2_fmtdesc *f, struct vicodec_ctx *ctx,
		    bool is_out)
{
	bool is_uncomp = (ctx->is_enc && is_out) || (!ctx->is_enc && !is_out);

	if (V4L2_TYPE_IS_MULTIPLANAR(f->type) && !multiplanar)
		return -EINVAL;
	if (!V4L2_TYPE_IS_MULTIPLANAR(f->type) && multiplanar)
		return -EINVAL;

	if (is_uncomp) {
		const struct v4l2_fwht_pixfmt_info *info =
					get_q_data(ctx, f->type)->info;

		if (!info || ctx->is_enc)
			info = v4l2_fwht_get_pixfmt(f->index);
		else
<<<<<<< HEAD
			info = v4l2_fwht_default_fmt(info->width_div,
=======
			info = v4l2_fwht_find_nth_fmt(info->width_div,
>>>>>>> 0ecfebd2
						     info->height_div,
						     info->components_num,
						     info->pixenc,
						     f->index);
		if (!info)
			return -EINVAL;
		f->pixelformat = info->id;
	} else {
		if (f->index)
			return -EINVAL;
		f->pixelformat = ctx->is_stateless ?
			V4L2_PIX_FMT_FWHT_STATELESS : V4L2_PIX_FMT_FWHT;
	}
	return 0;
}

static int vidioc_enum_fmt_vid_cap(struct file *file, void *priv,
				   struct v4l2_fmtdesc *f)
{
	struct vicodec_ctx *ctx = file2ctx(file);

	return enum_fmt(f, ctx, false);
}

static int vidioc_enum_fmt_vid_out(struct file *file, void *priv,
				   struct v4l2_fmtdesc *f)
{
	struct vicodec_ctx *ctx = file2ctx(file);

	return enum_fmt(f, ctx, true);
}

static int vidioc_g_fmt(struct vicodec_ctx *ctx, struct v4l2_format *f)
{
	struct vb2_queue *vq;
	struct vicodec_q_data *q_data;
	struct v4l2_pix_format_mplane *pix_mp;
	struct v4l2_pix_format *pix;
	const struct v4l2_fwht_pixfmt_info *info;

	vq = v4l2_m2m_get_vq(ctx->fh.m2m_ctx, f->type);
	if (!vq)
		return -EINVAL;

	q_data = get_q_data(ctx, f->type);
	info = q_data->info;

	if (!info)
		info = v4l2_fwht_get_pixfmt(0);

	switch (f->type) {
	case V4L2_BUF_TYPE_VIDEO_CAPTURE:
	case V4L2_BUF_TYPE_VIDEO_OUTPUT:
		if (multiplanar)
			return -EINVAL;
		pix = &f->fmt.pix;
		pix->width = q_data->coded_width;
		pix->height = q_data->coded_height;
		pix->field = V4L2_FIELD_NONE;
		pix->pixelformat = info->id;
		pix->bytesperline = q_data->coded_width *
					info->bytesperline_mult;
		pix->sizeimage = q_data->sizeimage;
		pix->colorspace = ctx->state.colorspace;
		pix->xfer_func = ctx->state.xfer_func;
		pix->ycbcr_enc = ctx->state.ycbcr_enc;
		pix->quantization = ctx->state.quantization;
		break;

	case V4L2_BUF_TYPE_VIDEO_CAPTURE_MPLANE:
	case V4L2_BUF_TYPE_VIDEO_OUTPUT_MPLANE:
		if (!multiplanar)
			return -EINVAL;
		pix_mp = &f->fmt.pix_mp;
		pix_mp->width = q_data->coded_width;
		pix_mp->height = q_data->coded_height;
		pix_mp->field = V4L2_FIELD_NONE;
		pix_mp->pixelformat = info->id;
		pix_mp->num_planes = 1;
		pix_mp->plane_fmt[0].bytesperline =
				q_data->coded_width * info->bytesperline_mult;
		pix_mp->plane_fmt[0].sizeimage = q_data->sizeimage;
		pix_mp->colorspace = ctx->state.colorspace;
		pix_mp->xfer_func = ctx->state.xfer_func;
		pix_mp->ycbcr_enc = ctx->state.ycbcr_enc;
		pix_mp->quantization = ctx->state.quantization;
		memset(pix_mp->reserved, 0, sizeof(pix_mp->reserved));
		memset(pix_mp->plane_fmt[0].reserved, 0,
		       sizeof(pix_mp->plane_fmt[0].reserved));
		break;
	default:
		return -EINVAL;
	}
	return 0;
}

static int vidioc_g_fmt_vid_out(struct file *file, void *priv,
				struct v4l2_format *f)
{
	return vidioc_g_fmt(file2ctx(file), f);
}

static int vidioc_g_fmt_vid_cap(struct file *file, void *priv,
				struct v4l2_format *f)
{
	return vidioc_g_fmt(file2ctx(file), f);
}

static int vidioc_try_fmt(struct vicodec_ctx *ctx, struct v4l2_format *f)
{
	struct v4l2_pix_format_mplane *pix_mp;
	struct v4l2_pix_format *pix;
	struct v4l2_plane_pix_format *plane;
	const struct v4l2_fwht_pixfmt_info *info = ctx->is_stateless ?
		&pixfmt_stateless_fwht : &pixfmt_fwht;

	switch (f->type) {
	case V4L2_BUF_TYPE_VIDEO_CAPTURE:
	case V4L2_BUF_TYPE_VIDEO_OUTPUT:
		pix = &f->fmt.pix;
		if (pix->pixelformat != V4L2_PIX_FMT_FWHT &&
		    pix->pixelformat != V4L2_PIX_FMT_FWHT_STATELESS)
			info = find_fmt(pix->pixelformat);

		pix->width = clamp(pix->width, MIN_WIDTH, MAX_WIDTH);
		pix->width = vic_round_dim(pix->width, info->width_div);

		pix->height = clamp(pix->height, MIN_HEIGHT, MAX_HEIGHT);
		pix->height = vic_round_dim(pix->height, info->height_div);

		pix->field = V4L2_FIELD_NONE;
		pix->bytesperline =
			pix->width * info->bytesperline_mult;
		pix->sizeimage = pix->width * pix->height *
			info->sizeimage_mult / info->sizeimage_div;
		if (pix->pixelformat == V4L2_PIX_FMT_FWHT)
			pix->sizeimage += sizeof(struct fwht_cframe_hdr);
		break;
	case V4L2_BUF_TYPE_VIDEO_CAPTURE_MPLANE:
	case V4L2_BUF_TYPE_VIDEO_OUTPUT_MPLANE:
		pix_mp = &f->fmt.pix_mp;
		plane = pix_mp->plane_fmt;
		if (pix_mp->pixelformat != V4L2_PIX_FMT_FWHT &&
		    pix_mp->pixelformat != V4L2_PIX_FMT_FWHT_STATELESS)
			info = find_fmt(pix_mp->pixelformat);
		pix_mp->num_planes = 1;

		pix_mp->width = clamp(pix_mp->width, MIN_WIDTH, MAX_WIDTH);
		pix_mp->width = vic_round_dim(pix_mp->width, info->width_div);

		pix_mp->height = clamp(pix_mp->height, MIN_HEIGHT, MAX_HEIGHT);
		pix_mp->height = vic_round_dim(pix_mp->height,
					       info->height_div);

		pix_mp->field = V4L2_FIELD_NONE;
		plane->bytesperline =
			pix_mp->width * info->bytesperline_mult;
		plane->sizeimage = pix_mp->width * pix_mp->height *
			info->sizeimage_mult / info->sizeimage_div;
		if (pix_mp->pixelformat == V4L2_PIX_FMT_FWHT)
			plane->sizeimage += sizeof(struct fwht_cframe_hdr);
		memset(pix_mp->reserved, 0, sizeof(pix_mp->reserved));
		memset(plane->reserved, 0, sizeof(plane->reserved));
		break;
	default:
		return -EINVAL;
	}

	return 0;
}

static int vidioc_try_fmt_vid_cap(struct file *file, void *priv,
				  struct v4l2_format *f)
{
	struct vicodec_ctx *ctx = file2ctx(file);
	struct v4l2_pix_format_mplane *pix_mp;
	struct v4l2_pix_format *pix;

	switch (f->type) {
	case V4L2_BUF_TYPE_VIDEO_CAPTURE:
		if (multiplanar)
			return -EINVAL;
		pix = &f->fmt.pix;
		pix->pixelformat = ctx->is_enc ? V4L2_PIX_FMT_FWHT :
				   find_fmt(f->fmt.pix.pixelformat)->id;
		pix->colorspace = ctx->state.colorspace;
		pix->xfer_func = ctx->state.xfer_func;
		pix->ycbcr_enc = ctx->state.ycbcr_enc;
		pix->quantization = ctx->state.quantization;
		break;
	case V4L2_BUF_TYPE_VIDEO_CAPTURE_MPLANE:
		if (!multiplanar)
			return -EINVAL;
		pix_mp = &f->fmt.pix_mp;
		pix_mp->pixelformat = ctx->is_enc ? V4L2_PIX_FMT_FWHT :
				      find_fmt(pix_mp->pixelformat)->id;
		pix_mp->colorspace = ctx->state.colorspace;
		pix_mp->xfer_func = ctx->state.xfer_func;
		pix_mp->ycbcr_enc = ctx->state.ycbcr_enc;
		pix_mp->quantization = ctx->state.quantization;
		break;
	default:
		return -EINVAL;
	}

	return vidioc_try_fmt(ctx, f);
}

static int vidioc_try_fmt_vid_out(struct file *file, void *priv,
				  struct v4l2_format *f)
{
	struct vicodec_ctx *ctx = file2ctx(file);
	struct v4l2_pix_format_mplane *pix_mp;
	struct v4l2_pix_format *pix;

	switch (f->type) {
	case V4L2_BUF_TYPE_VIDEO_OUTPUT:
		if (multiplanar)
			return -EINVAL;
		pix = &f->fmt.pix;
		if (ctx->is_enc)
			pix->pixelformat = find_fmt(pix->pixelformat)->id;
		else if (ctx->is_stateless)
			pix->pixelformat = V4L2_PIX_FMT_FWHT_STATELESS;
		else
			pix->pixelformat = V4L2_PIX_FMT_FWHT;
		if (!pix->colorspace)
			pix->colorspace = V4L2_COLORSPACE_REC709;
		break;
	case V4L2_BUF_TYPE_VIDEO_OUTPUT_MPLANE:
		if (!multiplanar)
			return -EINVAL;
		pix_mp = &f->fmt.pix_mp;
		if (ctx->is_enc)
			pix_mp->pixelformat = find_fmt(pix_mp->pixelformat)->id;
		else if (ctx->is_stateless)
			pix_mp->pixelformat = V4L2_PIX_FMT_FWHT_STATELESS;
		else
			pix_mp->pixelformat = V4L2_PIX_FMT_FWHT;
		if (!pix_mp->colorspace)
			pix_mp->colorspace = V4L2_COLORSPACE_REC709;
		break;
	default:
		return -EINVAL;
	}

	return vidioc_try_fmt(ctx, f);
}

static int vidioc_s_fmt(struct vicodec_ctx *ctx, struct v4l2_format *f)
{
	struct vicodec_q_data *q_data;
	struct vb2_queue *vq;
	bool fmt_changed = true;
	struct v4l2_pix_format_mplane *pix_mp;
	struct v4l2_pix_format *pix;

	vq = v4l2_m2m_get_vq(ctx->fh.m2m_ctx, f->type);
	if (!vq)
		return -EINVAL;

	q_data = get_q_data(ctx, f->type);
	if (!q_data)
		return -EINVAL;

	switch (f->type) {
	case V4L2_BUF_TYPE_VIDEO_CAPTURE:
	case V4L2_BUF_TYPE_VIDEO_OUTPUT:
		pix = &f->fmt.pix;
		if (ctx->is_enc && V4L2_TYPE_IS_OUTPUT(f->type))
			fmt_changed =
				!q_data->info ||
				q_data->info->id != pix->pixelformat ||
				q_data->coded_width != pix->width ||
				q_data->coded_height != pix->height;

		if (vb2_is_busy(vq) && fmt_changed)
			return -EBUSY;

		if (pix->pixelformat == V4L2_PIX_FMT_FWHT)
			q_data->info = &pixfmt_fwht;
		else if (pix->pixelformat == V4L2_PIX_FMT_FWHT_STATELESS)
			q_data->info = &pixfmt_stateless_fwht;
		else
			q_data->info = find_fmt(pix->pixelformat);
		q_data->coded_width = pix->width;
		q_data->coded_height = pix->height;
		q_data->sizeimage = pix->sizeimage;
		break;
	case V4L2_BUF_TYPE_VIDEO_CAPTURE_MPLANE:
	case V4L2_BUF_TYPE_VIDEO_OUTPUT_MPLANE:
		pix_mp = &f->fmt.pix_mp;
		if (ctx->is_enc && V4L2_TYPE_IS_OUTPUT(f->type))
			fmt_changed =
				!q_data->info ||
				q_data->info->id != pix_mp->pixelformat ||
				q_data->coded_width != pix_mp->width ||
				q_data->coded_height != pix_mp->height;

		if (vb2_is_busy(vq) && fmt_changed)
			return -EBUSY;

		if (pix_mp->pixelformat == V4L2_PIX_FMT_FWHT)
			q_data->info = &pixfmt_fwht;
		else if (pix_mp->pixelformat == V4L2_PIX_FMT_FWHT_STATELESS)
			q_data->info = &pixfmt_stateless_fwht;
		else
			q_data->info = find_fmt(pix_mp->pixelformat);
		q_data->coded_width = pix_mp->width;
		q_data->coded_height = pix_mp->height;
		q_data->sizeimage = pix_mp->plane_fmt[0].sizeimage;
		break;
	default:
		return -EINVAL;
	}
	if (q_data->visible_width > q_data->coded_width)
		q_data->visible_width = q_data->coded_width;
	if (q_data->visible_height > q_data->coded_height)
		q_data->visible_height = q_data->coded_height;


	dprintk(ctx->dev,
		"Setting format for type %d, coded wxh: %dx%d, visible wxh: %dx%d, fourcc: %08x\n",
		f->type, q_data->coded_width, q_data->coded_height,
		q_data->visible_width, q_data->visible_height,
		q_data->info->id);

	return 0;
}

static int vidioc_s_fmt_vid_cap(struct file *file, void *priv,
				struct v4l2_format *f)
{
	int ret;

	ret = vidioc_try_fmt_vid_cap(file, priv, f);
	if (ret)
		return ret;

	return vidioc_s_fmt(file2ctx(file), f);
}

static int vidioc_s_fmt_vid_out(struct file *file, void *priv,
				struct v4l2_format *f)
{
	struct vicodec_ctx *ctx = file2ctx(file);
	struct v4l2_pix_format_mplane *pix_mp;
	struct v4l2_pix_format *pix;
	int ret;

	ret = vidioc_try_fmt_vid_out(file, priv, f);
	if (ret)
		return ret;

	ret = vidioc_s_fmt(file2ctx(file), f);
	if (!ret) {
		switch (f->type) {
		case V4L2_BUF_TYPE_VIDEO_CAPTURE:
		case V4L2_BUF_TYPE_VIDEO_OUTPUT:
			pix = &f->fmt.pix;
			ctx->state.colorspace = pix->colorspace;
			ctx->state.xfer_func = pix->xfer_func;
			ctx->state.ycbcr_enc = pix->ycbcr_enc;
			ctx->state.quantization = pix->quantization;
			break;
		case V4L2_BUF_TYPE_VIDEO_CAPTURE_MPLANE:
		case V4L2_BUF_TYPE_VIDEO_OUTPUT_MPLANE:
			pix_mp = &f->fmt.pix_mp;
			ctx->state.colorspace = pix_mp->colorspace;
			ctx->state.xfer_func = pix_mp->xfer_func;
			ctx->state.ycbcr_enc = pix_mp->ycbcr_enc;
			ctx->state.quantization = pix_mp->quantization;
			break;
		default:
			break;
		}
	}
	return ret;
}

static int vidioc_g_selection(struct file *file, void *priv,
			      struct v4l2_selection *s)
{
	struct vicodec_ctx *ctx = file2ctx(file);
	struct vicodec_q_data *q_data;
<<<<<<< HEAD
	enum v4l2_buf_type valid_cap_type = V4L2_BUF_TYPE_VIDEO_CAPTURE;
	enum v4l2_buf_type valid_out_type = V4L2_BUF_TYPE_VIDEO_OUTPUT;

	if (multiplanar) {
		valid_cap_type = V4L2_BUF_TYPE_VIDEO_CAPTURE_MPLANE;
		valid_out_type = V4L2_BUF_TYPE_VIDEO_OUTPUT_MPLANE;
	}

	if (s->type != valid_cap_type && s->type != valid_out_type)
		return -EINVAL;
=======
>>>>>>> 0ecfebd2

	q_data = get_q_data(ctx, s->type);
	if (!q_data)
		return -EINVAL;
	/*
	 * encoder supports only cropping on the OUTPUT buffer
	 * decoder supports only composing on the CAPTURE buffer
	 */
<<<<<<< HEAD
	if ((ctx->is_enc && s->type == valid_out_type) ||
	    (!ctx->is_enc && s->type == valid_cap_type)) {
		switch (s->target) {
		case V4L2_SEL_TGT_COMPOSE:
=======
	if (ctx->is_enc && s->type == V4L2_BUF_TYPE_VIDEO_OUTPUT) {
		switch (s->target) {
>>>>>>> 0ecfebd2
		case V4L2_SEL_TGT_CROP:
			s->r.left = 0;
			s->r.top = 0;
			s->r.width = q_data->visible_width;
			s->r.height = q_data->visible_height;
			return 0;
<<<<<<< HEAD
		case V4L2_SEL_TGT_COMPOSE_DEFAULT:
		case V4L2_SEL_TGT_COMPOSE_BOUNDS:
=======
>>>>>>> 0ecfebd2
		case V4L2_SEL_TGT_CROP_DEFAULT:
		case V4L2_SEL_TGT_CROP_BOUNDS:
			s->r.left = 0;
			s->r.top = 0;
			s->r.width = q_data->coded_width;
			s->r.height = q_data->coded_height;
			return 0;
		}
<<<<<<< HEAD
=======
	} else if (!ctx->is_enc && s->type == V4L2_BUF_TYPE_VIDEO_CAPTURE) {
		switch (s->target) {
		case V4L2_SEL_TGT_COMPOSE:
			s->r.left = 0;
			s->r.top = 0;
			s->r.width = q_data->visible_width;
			s->r.height = q_data->visible_height;
			return 0;
		case V4L2_SEL_TGT_COMPOSE_DEFAULT:
		case V4L2_SEL_TGT_COMPOSE_BOUNDS:
			s->r.left = 0;
			s->r.top = 0;
			s->r.width = q_data->coded_width;
			s->r.height = q_data->coded_height;
			return 0;
		}
>>>>>>> 0ecfebd2
	}
	return -EINVAL;
}

static int vidioc_s_selection(struct file *file, void *priv,
			      struct v4l2_selection *s)
{
	struct vicodec_ctx *ctx = file2ctx(file);
	struct vicodec_q_data *q_data;
<<<<<<< HEAD
	enum v4l2_buf_type out_type = V4L2_BUF_TYPE_VIDEO_OUTPUT;

	if (multiplanar)
		out_type = V4L2_BUF_TYPE_VIDEO_OUTPUT_MPLANE;

	if (s->type != out_type)
=======

	if (s->type != V4L2_BUF_TYPE_VIDEO_OUTPUT)
>>>>>>> 0ecfebd2
		return -EINVAL;

	q_data = get_q_data(ctx, s->type);
	if (!q_data)
		return -EINVAL;

	if (!ctx->is_enc || s->target != V4L2_SEL_TGT_CROP)
		return -EINVAL;

	s->r.left = 0;
	s->r.top = 0;
	q_data->visible_width = clamp(s->r.width, MIN_WIDTH,
				      q_data->coded_width);
	s->r.width = q_data->visible_width;
	q_data->visible_height = clamp(s->r.height, MIN_HEIGHT,
				       q_data->coded_height);
	s->r.height = q_data->visible_height;
	return 0;
}

static void vicodec_mark_last_buf(struct vicodec_ctx *ctx)
{
	static const struct v4l2_event eos_event = {
		.type = V4L2_EVENT_EOS
	};

	spin_lock(ctx->lock);
	ctx->last_src_buf = v4l2_m2m_last_src_buf(ctx->fh.m2m_ctx);
	if (!ctx->last_src_buf && ctx->last_dst_buf) {
		ctx->last_dst_buf->flags |= V4L2_BUF_FLAG_LAST;
		v4l2_event_queue_fh(&ctx->fh, &eos_event);
	}
	spin_unlock(ctx->lock);
}

static int vicodec_try_encoder_cmd(struct file *file, void *fh,
				struct v4l2_encoder_cmd *ec)
{
	if (ec->cmd != V4L2_ENC_CMD_STOP)
		return -EINVAL;

	if (ec->flags & V4L2_ENC_CMD_STOP_AT_GOP_END)
		return -EINVAL;

	return 0;
}

static int vicodec_encoder_cmd(struct file *file, void *fh,
			    struct v4l2_encoder_cmd *ec)
{
	struct vicodec_ctx *ctx = file2ctx(file);
	int ret;

	ret = vicodec_try_encoder_cmd(file, fh, ec);
	if (ret < 0)
		return ret;

	vicodec_mark_last_buf(ctx);
	return 0;
}

static int vicodec_try_decoder_cmd(struct file *file, void *fh,
				struct v4l2_decoder_cmd *dc)
{
	if (dc->cmd != V4L2_DEC_CMD_STOP)
		return -EINVAL;

	if (dc->flags & V4L2_DEC_CMD_STOP_TO_BLACK)
		return -EINVAL;

	if (!(dc->flags & V4L2_DEC_CMD_STOP_IMMEDIATELY) && (dc->stop.pts != 0))
		return -EINVAL;

	return 0;
}

static int vicodec_decoder_cmd(struct file *file, void *fh,
			    struct v4l2_decoder_cmd *dc)
{
	struct vicodec_ctx *ctx = file2ctx(file);
	int ret;

	ret = vicodec_try_decoder_cmd(file, fh, dc);
	if (ret < 0)
		return ret;

	vicodec_mark_last_buf(ctx);
	return 0;
}

static int vicodec_enum_framesizes(struct file *file, void *fh,
				   struct v4l2_frmsizeenum *fsize)
{
	switch (fsize->pixel_format) {
	case V4L2_PIX_FMT_FWHT_STATELESS:
		break;
	case V4L2_PIX_FMT_FWHT:
		break;
	default:
		if (find_fmt(fsize->pixel_format)->id == fsize->pixel_format)
			break;
		return -EINVAL;
	}

	if (fsize->index)
		return -EINVAL;

	fsize->type = V4L2_FRMSIZE_TYPE_STEPWISE;

	fsize->stepwise.min_width = MIN_WIDTH;
	fsize->stepwise.max_width = MAX_WIDTH;
	fsize->stepwise.step_width = 8;
	fsize->stepwise.min_height = MIN_HEIGHT;
	fsize->stepwise.max_height = MAX_HEIGHT;
	fsize->stepwise.step_height = 8;

	return 0;
}

static int vicodec_subscribe_event(struct v4l2_fh *fh,
				const struct v4l2_event_subscription *sub)
{
	struct vicodec_ctx *ctx = container_of(fh, struct vicodec_ctx, fh);

	switch (sub->type) {
	case V4L2_EVENT_SOURCE_CHANGE:
		if (ctx->is_enc)
			return -EINVAL;
		/* fall through */
	case V4L2_EVENT_EOS:
		return v4l2_event_subscribe(fh, sub, 0, NULL);
	default:
		return v4l2_ctrl_subscribe_event(fh, sub);
	}
}

static const struct v4l2_ioctl_ops vicodec_ioctl_ops = {
	.vidioc_querycap	= vidioc_querycap,

	.vidioc_enum_fmt_vid_cap = vidioc_enum_fmt_vid_cap,
	.vidioc_g_fmt_vid_cap	= vidioc_g_fmt_vid_cap,
	.vidioc_try_fmt_vid_cap	= vidioc_try_fmt_vid_cap,
	.vidioc_s_fmt_vid_cap	= vidioc_s_fmt_vid_cap,

	.vidioc_enum_fmt_vid_cap_mplane = vidioc_enum_fmt_vid_cap,
	.vidioc_g_fmt_vid_cap_mplane	= vidioc_g_fmt_vid_cap,
	.vidioc_try_fmt_vid_cap_mplane	= vidioc_try_fmt_vid_cap,
	.vidioc_s_fmt_vid_cap_mplane	= vidioc_s_fmt_vid_cap,

	.vidioc_enum_fmt_vid_out = vidioc_enum_fmt_vid_out,
	.vidioc_g_fmt_vid_out	= vidioc_g_fmt_vid_out,
	.vidioc_try_fmt_vid_out	= vidioc_try_fmt_vid_out,
	.vidioc_s_fmt_vid_out	= vidioc_s_fmt_vid_out,

	.vidioc_enum_fmt_vid_out_mplane = vidioc_enum_fmt_vid_out,
	.vidioc_g_fmt_vid_out_mplane	= vidioc_g_fmt_vid_out,
	.vidioc_try_fmt_vid_out_mplane	= vidioc_try_fmt_vid_out,
	.vidioc_s_fmt_vid_out_mplane	= vidioc_s_fmt_vid_out,

	.vidioc_reqbufs		= v4l2_m2m_ioctl_reqbufs,
	.vidioc_querybuf	= v4l2_m2m_ioctl_querybuf,
	.vidioc_qbuf		= v4l2_m2m_ioctl_qbuf,
	.vidioc_dqbuf		= v4l2_m2m_ioctl_dqbuf,
	.vidioc_prepare_buf	= v4l2_m2m_ioctl_prepare_buf,
	.vidioc_create_bufs	= v4l2_m2m_ioctl_create_bufs,
	.vidioc_expbuf		= v4l2_m2m_ioctl_expbuf,

	.vidioc_streamon	= v4l2_m2m_ioctl_streamon,
	.vidioc_streamoff	= v4l2_m2m_ioctl_streamoff,

	.vidioc_g_selection	= vidioc_g_selection,
	.vidioc_s_selection	= vidioc_s_selection,

	.vidioc_try_encoder_cmd	= vicodec_try_encoder_cmd,
	.vidioc_encoder_cmd	= vicodec_encoder_cmd,
	.vidioc_try_decoder_cmd	= vicodec_try_decoder_cmd,
	.vidioc_decoder_cmd	= vicodec_decoder_cmd,
	.vidioc_enum_framesizes = vicodec_enum_framesizes,

	.vidioc_subscribe_event = vicodec_subscribe_event,
	.vidioc_unsubscribe_event = v4l2_event_unsubscribe,
};


/*
 * Queue operations
 */

static int vicodec_queue_setup(struct vb2_queue *vq, unsigned int *nbuffers,
			       unsigned int *nplanes, unsigned int sizes[],
			       struct device *alloc_devs[])
{
	struct vicodec_ctx *ctx = vb2_get_drv_priv(vq);
	struct vicodec_q_data *q_data = get_q_data(ctx, vq->type);
	unsigned int size = q_data->sizeimage;

	if (*nplanes)
		return sizes[0] < size ? -EINVAL : 0;

	*nplanes = 1;
	sizes[0] = size;
	return 0;
}

static int vicodec_buf_out_validate(struct vb2_buffer *vb)
{
	struct vb2_v4l2_buffer *vbuf = to_vb2_v4l2_buffer(vb);

	vbuf->field = V4L2_FIELD_NONE;
	return 0;
}

static int vicodec_buf_prepare(struct vb2_buffer *vb)
{
	struct vb2_v4l2_buffer *vbuf = to_vb2_v4l2_buffer(vb);
	struct vicodec_ctx *ctx = vb2_get_drv_priv(vb->vb2_queue);
	struct vicodec_q_data *q_data;

	dprintk(ctx->dev, "type: %d\n", vb->vb2_queue->type);

	q_data = get_q_data(ctx, vb->vb2_queue->type);
	if (V4L2_TYPE_IS_OUTPUT(vb->vb2_queue->type)) {
		if (vbuf->field == V4L2_FIELD_ANY)
			vbuf->field = V4L2_FIELD_NONE;
		if (vbuf->field != V4L2_FIELD_NONE) {
			dprintk(ctx->dev, "%s field isn't supported\n",
					__func__);
			return -EINVAL;
		}
	}

	if (vb2_plane_size(vb, 0) < q_data->sizeimage) {
		dprintk(ctx->dev,
			"%s data will not fit into plane (%lu < %lu)\n",
			__func__, vb2_plane_size(vb, 0),
			(long)q_data->sizeimage);
		return -EINVAL;
	}

	return 0;
}

static void vicodec_buf_queue(struct vb2_buffer *vb)
{
	struct vb2_v4l2_buffer *vbuf = to_vb2_v4l2_buffer(vb);
	struct vicodec_ctx *ctx = vb2_get_drv_priv(vb->vb2_queue);
	unsigned int sz = vb2_get_plane_payload(&vbuf->vb2_buf, 0);
	u8 *p_src = vb2_plane_vaddr(&vbuf->vb2_buf, 0);
	u8 *p = p_src;
	struct vb2_queue *vq_out = v4l2_m2m_get_vq(ctx->fh.m2m_ctx,
						   V4L2_BUF_TYPE_VIDEO_OUTPUT);
	struct vb2_queue *vq_cap = v4l2_m2m_get_vq(ctx->fh.m2m_ctx,
						   V4L2_BUF_TYPE_VIDEO_CAPTURE);
	bool header_valid = false;
	static const struct v4l2_event rs_event = {
		.type = V4L2_EVENT_SOURCE_CHANGE,
		.u.src_change.changes = V4L2_EVENT_SRC_CH_RESOLUTION,
	};

	/* buf_queue handles only the first source change event */
	if (ctx->first_source_change_sent) {
		v4l2_m2m_buf_queue(ctx->fh.m2m_ctx, vbuf);
		return;
	}

	/*
	 * if both queues are streaming, the source change event is
	 * handled in job_ready
	 */
	if (vb2_is_streaming(vq_cap) && vb2_is_streaming(vq_out)) {
		v4l2_m2m_buf_queue(ctx->fh.m2m_ctx, vbuf);
		return;
	}

	/*
<<<<<<< HEAD
	 * source change event is relevant only for the decoder
	 * in the compressed stream
	 */
	if (ctx->is_enc || !V4L2_TYPE_IS_OUTPUT(vb->vb2_queue->type)) {
=======
	 * source change event is relevant only for the stateful decoder
	 * in the compressed stream
	 */
	if (ctx->is_stateless || ctx->is_enc ||
	    !V4L2_TYPE_IS_OUTPUT(vb->vb2_queue->type)) {
>>>>>>> 0ecfebd2
		v4l2_m2m_buf_queue(ctx->fh.m2m_ctx, vbuf);
		return;
	}

	do {
		enum vb2_buffer_state state =
			get_next_header(ctx, &p, p_src + sz - p);

		if (ctx->header_size < sizeof(struct fwht_cframe_hdr)) {
			v4l2_m2m_buf_done(vbuf, state);
			return;
		}
		header_valid = is_header_valid(&ctx->state.header);
		/*
		 * p points right after the end of the header in the
		 * buffer. If the header is invalid we set p to point
		 * to the next byte after the start of the header
		 */
		if (!header_valid) {
			p = p - sizeof(struct fwht_cframe_hdr) + 1;
			if (p < p_src)
				p = p_src;
			ctx->header_size = 0;
			ctx->comp_magic_cnt = 0;
		}

	} while (!header_valid);

	ctx->cur_buf_offset = p - p_src;
	update_capture_data_from_header(ctx);
	ctx->first_source_change_sent = true;
	v4l2_event_queue_fh(&ctx->fh, &rs_event);
	v4l2_m2m_buf_queue(ctx->fh.m2m_ctx, vbuf);
}

static void vicodec_return_bufs(struct vb2_queue *q, u32 state)
{
	struct vicodec_ctx *ctx = vb2_get_drv_priv(q);
	struct vb2_v4l2_buffer *vbuf;

	for (;;) {
		if (V4L2_TYPE_IS_OUTPUT(q->type))
			vbuf = v4l2_m2m_src_buf_remove(ctx->fh.m2m_ctx);
		else
			vbuf = v4l2_m2m_dst_buf_remove(ctx->fh.m2m_ctx);
		if (vbuf == NULL)
			return;
		v4l2_ctrl_request_complete(vbuf->vb2_buf.req_obj.req,
					   &ctx->hdl);
		spin_lock(ctx->lock);
		v4l2_m2m_buf_done(vbuf, state);
		spin_unlock(ctx->lock);
	}
}

static unsigned int total_frame_size(struct vicodec_q_data *q_data)
{
	unsigned int size;
	unsigned int chroma_div;

	if (!q_data->info) {
		WARN_ON(1);
		return 0;
	}
	size = q_data->coded_width * q_data->coded_height;
	chroma_div = q_data->info->width_div * q_data->info->height_div;

	if (q_data->info->components_num == 4)
		return 2 * size + 2 * (size / chroma_div);
	else if (q_data->info->components_num == 3)
		return size + 2 * (size / chroma_div);
	return size;
}

static int vicodec_start_streaming(struct vb2_queue *q,
				   unsigned int count)
{
	struct vicodec_ctx *ctx = vb2_get_drv_priv(q);
	struct vicodec_q_data *q_data = get_q_data(ctx, q->type);
	struct v4l2_fwht_state *state = &ctx->state;
	const struct v4l2_fwht_pixfmt_info *info = q_data->info;
	unsigned int size = q_data->coded_width * q_data->coded_height;
	unsigned int chroma_div;
	unsigned int total_planes_size;
<<<<<<< HEAD
	u8 *new_comp_frame;

	if (!info)
		return -EINVAL;

	chroma_div = info->width_div * info->height_div;
	q_data->sequence = 0;

	ctx->last_src_buf = NULL;
	ctx->last_dst_buf = NULL;
=======
	u8 *new_comp_frame = NULL;

	if (!info)
		return -EINVAL;

	chroma_div = info->width_div * info->height_div;
	q_data->sequence = 0;

	if (V4L2_TYPE_IS_OUTPUT(q->type))
		ctx->last_src_buf = NULL;
	else
		ctx->last_dst_buf = NULL;

>>>>>>> 0ecfebd2
	state->gop_cnt = 0;

	if ((V4L2_TYPE_IS_OUTPUT(q->type) && !ctx->is_enc) ||
	    (!V4L2_TYPE_IS_OUTPUT(q->type) && ctx->is_enc))
		return 0;

<<<<<<< HEAD
	if (info->id == V4L2_PIX_FMT_FWHT) {
		vicodec_return_bufs(q, VB2_BUF_STATE_QUEUED);
		return -EINVAL;
	}
	if (info->components_num == 4)
		total_planes_size = 2 * size + 2 * (size / chroma_div);
	else if (info->components_num == 3)
		total_planes_size = size + 2 * (size / chroma_div);
	else
		total_planes_size = size;
=======
	if (info->id == V4L2_PIX_FMT_FWHT ||
	    info->id == V4L2_PIX_FMT_FWHT_STATELESS) {
		vicodec_return_bufs(q, VB2_BUF_STATE_QUEUED);
		return -EINVAL;
	}
	total_planes_size = total_frame_size(q_data);
	ctx->comp_max_size = total_planes_size;
>>>>>>> 0ecfebd2

	state->visible_width = q_data->visible_width;
	state->visible_height = q_data->visible_height;
	state->coded_width = q_data->coded_width;
	state->coded_height = q_data->coded_height;
	state->stride = q_data->coded_width *
				info->bytesperline_mult;

<<<<<<< HEAD
	state->ref_frame.luma = kvmalloc(total_planes_size, GFP_KERNEL);
	ctx->comp_max_size = total_planes_size;
=======
	if (ctx->is_stateless) {
		state->ref_stride = state->stride;
		return 0;
	}
	state->ref_stride = q_data->coded_width * info->luma_alpha_step;

	state->ref_frame.buf = kvmalloc(total_planes_size, GFP_KERNEL);
	state->ref_frame.luma = state->ref_frame.buf;
>>>>>>> 0ecfebd2
	new_comp_frame = kvmalloc(ctx->comp_max_size, GFP_KERNEL);

	if (!state->ref_frame.luma || !new_comp_frame) {
		kvfree(state->ref_frame.luma);
		kvfree(new_comp_frame);
		vicodec_return_bufs(q, VB2_BUF_STATE_QUEUED);
		return -ENOMEM;
	}
	/*
	 * if state->compressed_frame was already allocated then
	 * it contain data of the first frame of the new resolution
	 */
	if (state->compressed_frame) {
		if (ctx->comp_size > ctx->comp_max_size)
			ctx->comp_size = ctx->comp_max_size;

		memcpy(new_comp_frame,
		       state->compressed_frame, ctx->comp_size);
	}

	kvfree(state->compressed_frame);
	state->compressed_frame = new_comp_frame;
<<<<<<< HEAD

	if (info->components_num >= 3) {
		state->ref_frame.cb = state->ref_frame.luma + size;
		state->ref_frame.cr = state->ref_frame.cb + size / chroma_div;
	} else {
		state->ref_frame.cb = NULL;
		state->ref_frame.cr = NULL;
	}

=======

	if (info->components_num >= 3) {
		state->ref_frame.cb = state->ref_frame.luma + size;
		state->ref_frame.cr = state->ref_frame.cb + size / chroma_div;
	} else {
		state->ref_frame.cb = NULL;
		state->ref_frame.cr = NULL;
	}

>>>>>>> 0ecfebd2
	if (info->components_num == 4)
		state->ref_frame.alpha =
			state->ref_frame.cr + size / chroma_div;
	else
		state->ref_frame.alpha = NULL;
	return 0;
}

static void vicodec_stop_streaming(struct vb2_queue *q)
{
	struct vicodec_ctx *ctx = vb2_get_drv_priv(q);

	vicodec_return_bufs(q, VB2_BUF_STATE_ERROR);

	if ((!V4L2_TYPE_IS_OUTPUT(q->type) && !ctx->is_enc) ||
	    (V4L2_TYPE_IS_OUTPUT(q->type) && ctx->is_enc)) {
<<<<<<< HEAD
		kvfree(ctx->state.ref_frame.luma);
=======
		if (!ctx->is_stateless)
			kvfree(ctx->state.ref_frame.buf);
		ctx->state.ref_frame.buf = NULL;
		ctx->state.ref_frame.luma = NULL;
>>>>>>> 0ecfebd2
		ctx->comp_max_size = 0;
		ctx->source_changed = false;
	}
	if (V4L2_TYPE_IS_OUTPUT(q->type) && !ctx->is_enc) {
		ctx->cur_buf_offset = 0;
		ctx->comp_size = 0;
		ctx->header_size = 0;
		ctx->comp_magic_cnt = 0;
		ctx->comp_has_frame = 0;
		ctx->comp_has_next_frame = 0;
	}
<<<<<<< HEAD
=======
}

static void vicodec_buf_request_complete(struct vb2_buffer *vb)
{
	struct vicodec_ctx *ctx = vb2_get_drv_priv(vb->vb2_queue);

	v4l2_ctrl_request_complete(vb->req_obj.req, &ctx->hdl);
>>>>>>> 0ecfebd2
}


static const struct vb2_ops vicodec_qops = {
	.queue_setup		= vicodec_queue_setup,
	.buf_out_validate	= vicodec_buf_out_validate,
	.buf_prepare		= vicodec_buf_prepare,
	.buf_queue		= vicodec_buf_queue,
	.buf_request_complete	= vicodec_buf_request_complete,
	.start_streaming	= vicodec_start_streaming,
	.stop_streaming		= vicodec_stop_streaming,
	.wait_prepare		= vb2_ops_wait_prepare,
	.wait_finish		= vb2_ops_wait_finish,
};

static int queue_init(void *priv, struct vb2_queue *src_vq,
		      struct vb2_queue *dst_vq)
{
	struct vicodec_ctx *ctx = priv;
	int ret;

	src_vq->type = (multiplanar ?
			V4L2_BUF_TYPE_VIDEO_OUTPUT_MPLANE :
			V4L2_BUF_TYPE_VIDEO_OUTPUT);
	src_vq->io_modes = VB2_MMAP | VB2_USERPTR | VB2_DMABUF;
	src_vq->drv_priv = ctx;
	src_vq->buf_struct_size = sizeof(struct v4l2_m2m_buffer);
	src_vq->ops = &vicodec_qops;
	src_vq->mem_ops = &vb2_vmalloc_memops;
	src_vq->timestamp_flags = V4L2_BUF_FLAG_TIMESTAMP_COPY;
	if (ctx->is_enc)
		src_vq->lock = &ctx->dev->stateful_enc.mutex;
	else if (ctx->is_stateless)
		src_vq->lock = &ctx->dev->stateless_dec.mutex;
	else
		src_vq->lock = &ctx->dev->stateful_dec.mutex;
	src_vq->supports_requests = ctx->is_stateless;
	src_vq->requires_requests = ctx->is_stateless;
	ret = vb2_queue_init(src_vq);
	if (ret)
		return ret;

	dst_vq->type = (multiplanar ?
			V4L2_BUF_TYPE_VIDEO_CAPTURE_MPLANE :
			V4L2_BUF_TYPE_VIDEO_CAPTURE);
	dst_vq->io_modes = VB2_MMAP | VB2_USERPTR | VB2_DMABUF;
	dst_vq->drv_priv = ctx;
	dst_vq->buf_struct_size = sizeof(struct v4l2_m2m_buffer);
	dst_vq->ops = &vicodec_qops;
	dst_vq->mem_ops = &vb2_vmalloc_memops;
	dst_vq->timestamp_flags = V4L2_BUF_FLAG_TIMESTAMP_COPY;
	dst_vq->lock = src_vq->lock;

	return vb2_queue_init(dst_vq);
}

static int vicodec_try_ctrl(struct v4l2_ctrl *ctrl)
{
	struct vicodec_ctx *ctx = container_of(ctrl->handler,
			struct vicodec_ctx, hdl);
	const struct v4l2_ctrl_fwht_params *params;
	struct vicodec_q_data *q_dst = get_q_data(ctx,
			V4L2_BUF_TYPE_VIDEO_CAPTURE);

	switch (ctrl->id) {
	case V4L2_CID_MPEG_VIDEO_FWHT_PARAMS:
		if (!q_dst->info)
			return -EINVAL;
		params = ctrl->p_new.p_fwht_params;
		if (params->width > q_dst->coded_width ||
		    params->width < MIN_WIDTH ||
		    params->height > q_dst->coded_height ||
		    params->height < MIN_HEIGHT)
			return -EINVAL;
		if (!validate_by_version(params->flags, params->version))
			return -EINVAL;
		if (!validate_stateless_params_flags(params, q_dst->info))
			return -EINVAL;
		return 0;
	default:
		return 0;
	}
	return 0;
}

static void update_header_from_stateless_params(struct vicodec_ctx *ctx,
						const struct v4l2_ctrl_fwht_params *params)
{
	struct fwht_cframe_hdr *p_hdr = &ctx->state.header;

	p_hdr->magic1 = FWHT_MAGIC1;
	p_hdr->magic2 = FWHT_MAGIC2;
	p_hdr->version = htonl(params->version);
	p_hdr->width = htonl(params->width);
	p_hdr->height = htonl(params->height);
	p_hdr->flags = htonl(params->flags);
	p_hdr->colorspace = htonl(params->colorspace);
	p_hdr->xfer_func = htonl(params->xfer_func);
	p_hdr->ycbcr_enc = htonl(params->ycbcr_enc);
	p_hdr->quantization = htonl(params->quantization);
}

static int vicodec_s_ctrl(struct v4l2_ctrl *ctrl)
{
	struct vicodec_ctx *ctx = container_of(ctrl->handler,
					       struct vicodec_ctx, hdl);
	const struct v4l2_ctrl_fwht_params *params;

	switch (ctrl->id) {
	case V4L2_CID_MPEG_VIDEO_GOP_SIZE:
		ctx->state.gop_size = ctrl->val;
		return 0;
	case V4L2_CID_FWHT_I_FRAME_QP:
		ctx->state.i_frame_qp = ctrl->val;
		return 0;
	case V4L2_CID_FWHT_P_FRAME_QP:
		ctx->state.p_frame_qp = ctrl->val;
		return 0;
	case V4L2_CID_MPEG_VIDEO_FWHT_PARAMS:
		params = ctrl->p_new.p_fwht_params;
		update_header_from_stateless_params(ctx, params);
		ctx->state.ref_frame_ts = params->backward_ref_ts;
		return 0;
	}
	return -EINVAL;
}

static const struct v4l2_ctrl_ops vicodec_ctrl_ops = {
	.s_ctrl = vicodec_s_ctrl,
	.try_ctrl = vicodec_try_ctrl,
};

static const struct v4l2_ctrl_config vicodec_ctrl_stateless_state = {
	.ops		= &vicodec_ctrl_ops,
	.id		= V4L2_CID_MPEG_VIDEO_FWHT_PARAMS,
	.elem_size      = sizeof(struct v4l2_ctrl_fwht_params),
};

/*
 * File operations
 */
static int vicodec_open(struct file *file)
{
	struct video_device *vfd = video_devdata(file);
	struct vicodec_dev *dev = video_drvdata(file);
	struct vicodec_ctx *ctx = NULL;
	struct v4l2_ctrl_handler *hdl;
	unsigned int size;
	int rc = 0;

	if (mutex_lock_interruptible(vfd->lock))
		return -ERESTARTSYS;
	ctx = kzalloc(sizeof(*ctx), GFP_KERNEL);
	if (!ctx) {
		rc = -ENOMEM;
		goto open_unlock;
	}

	if (vfd == &dev->stateful_enc.vfd)
		ctx->is_enc = true;
	else if (vfd == &dev->stateless_dec.vfd)
		ctx->is_stateless = true;

	v4l2_fh_init(&ctx->fh, video_devdata(file));
	file->private_data = &ctx->fh;
	ctx->dev = dev;
	hdl = &ctx->hdl;
	v4l2_ctrl_handler_init(hdl, 4);
	v4l2_ctrl_new_std(hdl, &vicodec_ctrl_ops, V4L2_CID_MPEG_VIDEO_GOP_SIZE,
			  1, 16, 1, 10);
	v4l2_ctrl_new_std(hdl, &vicodec_ctrl_ops, V4L2_CID_FWHT_I_FRAME_QP,
			  1, 31, 1, 20);
	v4l2_ctrl_new_std(hdl, &vicodec_ctrl_ops, V4L2_CID_FWHT_P_FRAME_QP,
			  1, 31, 1, 20);
	if (ctx->is_stateless)
		v4l2_ctrl_new_custom(hdl, &vicodec_ctrl_stateless_state, NULL);
	if (hdl->error) {
		rc = hdl->error;
		v4l2_ctrl_handler_free(hdl);
		kfree(ctx);
		goto open_unlock;
	}
	ctx->fh.ctrl_handler = hdl;
	v4l2_ctrl_handler_setup(hdl);

<<<<<<< HEAD
	ctx->q_data[V4L2_M2M_SRC].info =
		ctx->is_enc ? v4l2_fwht_get_pixfmt(0) : &pixfmt_fwht;
=======
	if (ctx->is_enc)
		ctx->q_data[V4L2_M2M_SRC].info = v4l2_fwht_get_pixfmt(0);
	else if (ctx->is_stateless)
		ctx->q_data[V4L2_M2M_SRC].info = &pixfmt_stateless_fwht;
	else
		ctx->q_data[V4L2_M2M_SRC].info = &pixfmt_fwht;
>>>>>>> 0ecfebd2
	ctx->q_data[V4L2_M2M_SRC].coded_width = 1280;
	ctx->q_data[V4L2_M2M_SRC].coded_height = 720;
	ctx->q_data[V4L2_M2M_SRC].visible_width = 1280;
	ctx->q_data[V4L2_M2M_SRC].visible_height = 720;
	size = 1280 * 720 * ctx->q_data[V4L2_M2M_SRC].info->sizeimage_mult /
		ctx->q_data[V4L2_M2M_SRC].info->sizeimage_div;
	if (ctx->is_enc || ctx->is_stateless)
		ctx->q_data[V4L2_M2M_SRC].sizeimage = size;
	else
		ctx->q_data[V4L2_M2M_SRC].sizeimage =
			size + sizeof(struct fwht_cframe_hdr);
	if (ctx->is_enc) {
		ctx->q_data[V4L2_M2M_DST] = ctx->q_data[V4L2_M2M_SRC];
		ctx->q_data[V4L2_M2M_DST].info = &pixfmt_fwht;
		ctx->q_data[V4L2_M2M_DST].sizeimage = 1280 * 720 *
			ctx->q_data[V4L2_M2M_DST].info->sizeimage_mult /
			ctx->q_data[V4L2_M2M_DST].info->sizeimage_div +
			sizeof(struct fwht_cframe_hdr);
	} else {
		ctx->q_data[V4L2_M2M_DST].info = NULL;
	}

	ctx->state.colorspace = V4L2_COLORSPACE_REC709;

	if (ctx->is_enc) {
		ctx->fh.m2m_ctx = v4l2_m2m_ctx_init(dev->stateful_enc.m2m_dev,
						    ctx, &queue_init);
		ctx->lock = &dev->stateful_enc.lock;
	} else if (ctx->is_stateless) {
		ctx->fh.m2m_ctx = v4l2_m2m_ctx_init(dev->stateless_dec.m2m_dev,
						    ctx, &queue_init);
		ctx->lock = &dev->stateless_dec.lock;
	} else {
		ctx->fh.m2m_ctx = v4l2_m2m_ctx_init(dev->stateful_dec.m2m_dev,
						    ctx, &queue_init);
		ctx->lock = &dev->stateful_dec.lock;
	}

	if (IS_ERR(ctx->fh.m2m_ctx)) {
		rc = PTR_ERR(ctx->fh.m2m_ctx);

		v4l2_ctrl_handler_free(hdl);
		v4l2_fh_exit(&ctx->fh);
		kfree(ctx);
		goto open_unlock;
	}

	v4l2_fh_add(&ctx->fh);

open_unlock:
	mutex_unlock(vfd->lock);
	return rc;
}

static int vicodec_release(struct file *file)
{
	struct video_device *vfd = video_devdata(file);
	struct vicodec_ctx *ctx = file2ctx(file);

	mutex_lock(vfd->lock);
	v4l2_m2m_ctx_release(ctx->fh.m2m_ctx);
	mutex_unlock(vfd->lock);
	v4l2_fh_del(&ctx->fh);
	v4l2_fh_exit(&ctx->fh);
	v4l2_ctrl_handler_free(&ctx->hdl);
	kvfree(ctx->state.compressed_frame);
	kfree(ctx);

	return 0;
}

static int vicodec_request_validate(struct media_request *req)
{
	struct media_request_object *obj;
	struct v4l2_ctrl_handler *parent_hdl, *hdl;
	struct vicodec_ctx *ctx = NULL;
	struct v4l2_ctrl *ctrl;
	unsigned int count;

	list_for_each_entry(obj, &req->objects, list) {
		struct vb2_buffer *vb;

		if (vb2_request_object_is_buffer(obj)) {
			vb = container_of(obj, struct vb2_buffer, req_obj);
			ctx = vb2_get_drv_priv(vb->vb2_queue);

			break;
		}
	}

	if (!ctx) {
		pr_err("No buffer was provided with the request\n");
		return -ENOENT;
	}

	count = vb2_request_buffer_cnt(req);
	if (!count) {
		v4l2_info(&ctx->dev->v4l2_dev,
			  "No buffer was provided with the request\n");
		return -ENOENT;
	} else if (count > 1) {
		v4l2_info(&ctx->dev->v4l2_dev,
			  "More than one buffer was provided with the request\n");
		return -EINVAL;
	}

	parent_hdl = &ctx->hdl;

	hdl = v4l2_ctrl_request_hdl_find(req, parent_hdl);
	if (!hdl) {
		v4l2_info(&ctx->dev->v4l2_dev, "Missing codec control\n");
		return -ENOENT;
	}
	ctrl = v4l2_ctrl_request_hdl_ctrl_find(hdl,
					       vicodec_ctrl_stateless_state.id);
	if (!ctrl) {
		v4l2_info(&ctx->dev->v4l2_dev,
			  "Missing required codec control\n");
		return -ENOENT;
	}

	return vb2_request_validate(req);
}

static const struct v4l2_file_operations vicodec_fops = {
	.owner		= THIS_MODULE,
	.open		= vicodec_open,
	.release	= vicodec_release,
	.poll		= v4l2_m2m_fop_poll,
	.unlocked_ioctl	= video_ioctl2,
	.mmap		= v4l2_m2m_fop_mmap,
};

static const struct video_device vicodec_videodev = {
	.name		= VICODEC_NAME,
	.vfl_dir	= VFL_DIR_M2M,
	.fops		= &vicodec_fops,
	.ioctl_ops	= &vicodec_ioctl_ops,
	.minor		= -1,
	.release	= video_device_release_empty,
};

static const struct media_device_ops vicodec_m2m_media_ops = {
	.req_validate	= vicodec_request_validate,
	.req_queue	= v4l2_m2m_request_queue,
};

static const struct v4l2_m2m_ops m2m_ops = {
	.device_run	= device_run,
	.job_ready	= job_ready,
};

static int register_instance(struct vicodec_dev *dev,
			     struct vicodec_dev_instance *dev_instance,
			     const char *name, bool is_enc)
{
	struct video_device *vfd;
	int ret;

	spin_lock_init(&dev_instance->lock);
	mutex_init(&dev_instance->mutex);
	dev_instance->m2m_dev = v4l2_m2m_init(&m2m_ops);
	if (IS_ERR(dev_instance->m2m_dev)) {
		v4l2_err(&dev->v4l2_dev, "Failed to init vicodec enc device\n");
		return PTR_ERR(dev_instance->m2m_dev);
	}

	dev_instance->vfd = vicodec_videodev;
	vfd = &dev_instance->vfd;
	vfd->lock = &dev_instance->mutex;
	vfd->v4l2_dev = &dev->v4l2_dev;
	strscpy(vfd->name, name, sizeof(vfd->name));
	vfd->device_caps = V4L2_CAP_STREAMING |
		(multiplanar ? V4L2_CAP_VIDEO_M2M_MPLANE : V4L2_CAP_VIDEO_M2M);
	if (is_enc) {
		v4l2_disable_ioctl(vfd, VIDIOC_DECODER_CMD);
		v4l2_disable_ioctl(vfd, VIDIOC_TRY_DECODER_CMD);
	} else {
		v4l2_disable_ioctl(vfd, VIDIOC_ENCODER_CMD);
		v4l2_disable_ioctl(vfd, VIDIOC_TRY_ENCODER_CMD);
	}
	video_set_drvdata(vfd, dev);

	ret = video_register_device(vfd, VFL_TYPE_GRABBER, 0);
	if (ret) {
		v4l2_err(&dev->v4l2_dev, "Failed to register video device '%s'\n", name);
		v4l2_m2m_release(dev_instance->m2m_dev);
		return ret;
	}
	v4l2_info(&dev->v4l2_dev, "Device '%s' registered as /dev/video%d\n",
		  name, vfd->num);
	return 0;
}

static int vicodec_probe(struct platform_device *pdev)
{
	struct vicodec_dev *dev;
	int ret;

	dev = devm_kzalloc(&pdev->dev, sizeof(*dev), GFP_KERNEL);
	if (!dev)
		return -ENOMEM;

	ret = v4l2_device_register(&pdev->dev, &dev->v4l2_dev);
	if (ret)
		return ret;

#ifdef CONFIG_MEDIA_CONTROLLER
	dev->mdev.dev = &pdev->dev;
	strscpy(dev->mdev.model, "vicodec", sizeof(dev->mdev.model));
	strscpy(dev->mdev.bus_info, "platform:vicodec",
		sizeof(dev->mdev.bus_info));
	media_device_init(&dev->mdev);
	dev->mdev.ops = &vicodec_m2m_media_ops;
	dev->v4l2_dev.mdev = &dev->mdev;
#endif

	platform_set_drvdata(pdev, dev);

	if (register_instance(dev, &dev->stateful_enc,
			      "stateful-encoder", true))
		goto unreg_dev;

	if (register_instance(dev, &dev->stateful_dec,
			      "stateful-decoder", false))
		goto unreg_sf_enc;

<<<<<<< HEAD
	dev->enc_vfd = vicodec_videodev;
	vfd = &dev->enc_vfd;
	vfd->lock = &dev->enc_mutex;
	vfd->v4l2_dev = &dev->v4l2_dev;
	strscpy(vfd->name, "vicodec-enc", sizeof(vfd->name));
	vfd->device_caps = V4L2_CAP_STREAMING |
		(multiplanar ? V4L2_CAP_VIDEO_M2M_MPLANE : V4L2_CAP_VIDEO_M2M);
	v4l2_disable_ioctl(vfd, VIDIOC_DECODER_CMD);
	v4l2_disable_ioctl(vfd, VIDIOC_TRY_DECODER_CMD);
	video_set_drvdata(vfd, dev);

	ret = video_register_device(vfd, VFL_TYPE_GRABBER, 0);
	if (ret) {
		v4l2_err(&dev->v4l2_dev, "Failed to register video device\n");
		goto err_dec_m2m;
	}
	v4l2_info(&dev->v4l2_dev,
			"Device registered as /dev/video%d\n", vfd->num);

	dev->dec_vfd = vicodec_videodev;
	vfd = &dev->dec_vfd;
	vfd->lock = &dev->dec_mutex;
	vfd->v4l2_dev = &dev->v4l2_dev;
	vfd->device_caps = V4L2_CAP_STREAMING |
		(multiplanar ? V4L2_CAP_VIDEO_M2M_MPLANE : V4L2_CAP_VIDEO_M2M);
	strscpy(vfd->name, "vicodec-dec", sizeof(vfd->name));
	v4l2_disable_ioctl(vfd, VIDIOC_ENCODER_CMD);
	v4l2_disable_ioctl(vfd, VIDIOC_TRY_ENCODER_CMD);
	video_set_drvdata(vfd, dev);

	ret = video_register_device(vfd, VFL_TYPE_GRABBER, 0);
=======
	if (register_instance(dev, &dev->stateless_dec,
			      "stateless-decoder", false))
		goto unreg_sf_dec;

#ifdef CONFIG_MEDIA_CONTROLLER
	ret = v4l2_m2m_register_media_controller(dev->stateful_enc.m2m_dev,
						 &dev->stateful_enc.vfd,
						 MEDIA_ENT_F_PROC_VIDEO_ENCODER);
>>>>>>> 0ecfebd2
	if (ret) {
		v4l2_err(&dev->v4l2_dev, "Failed to init mem2mem media controller for enc\n");
		goto unreg_m2m;
	}

	ret = v4l2_m2m_register_media_controller(dev->stateful_dec.m2m_dev,
						 &dev->stateful_dec.vfd,
						 MEDIA_ENT_F_PROC_VIDEO_DECODER);
	if (ret) {
		v4l2_err(&dev->v4l2_dev, "Failed to init mem2mem media controller for dec\n");
		goto unreg_m2m_sf_enc_mc;
	}

	ret = v4l2_m2m_register_media_controller(dev->stateless_dec.m2m_dev,
						 &dev->stateless_dec.vfd,
						 MEDIA_ENT_F_PROC_VIDEO_DECODER);
	if (ret) {
		v4l2_err(&dev->v4l2_dev, "Failed to init mem2mem media controller for stateless dec\n");
		goto unreg_m2m_sf_dec_mc;
	}

	ret = media_device_register(&dev->mdev);
	if (ret) {
		v4l2_err(&dev->v4l2_dev, "Failed to register mem2mem media device\n");
		goto unreg_m2m_sl_dec_mc;
	}
#endif
	return 0;

#ifdef CONFIG_MEDIA_CONTROLLER
unreg_m2m_sl_dec_mc:
	v4l2_m2m_unregister_media_controller(dev->stateless_dec.m2m_dev);
unreg_m2m_sf_dec_mc:
	v4l2_m2m_unregister_media_controller(dev->stateful_dec.m2m_dev);
unreg_m2m_sf_enc_mc:
	v4l2_m2m_unregister_media_controller(dev->stateful_enc.m2m_dev);
unreg_m2m:
	video_unregister_device(&dev->stateless_dec.vfd);
	v4l2_m2m_release(dev->stateless_dec.m2m_dev);
#endif
unreg_sf_dec:
	video_unregister_device(&dev->stateful_dec.vfd);
	v4l2_m2m_release(dev->stateful_dec.m2m_dev);
unreg_sf_enc:
	video_unregister_device(&dev->stateful_enc.vfd);
	v4l2_m2m_release(dev->stateful_enc.m2m_dev);
unreg_dev:
	v4l2_device_unregister(&dev->v4l2_dev);

	return ret;
}

static int vicodec_remove(struct platform_device *pdev)
{
	struct vicodec_dev *dev = platform_get_drvdata(pdev);

	v4l2_info(&dev->v4l2_dev, "Removing " VICODEC_NAME);

#ifdef CONFIG_MEDIA_CONTROLLER
	media_device_unregister(&dev->mdev);
	v4l2_m2m_unregister_media_controller(dev->stateful_enc.m2m_dev);
	v4l2_m2m_unregister_media_controller(dev->stateful_dec.m2m_dev);
	v4l2_m2m_unregister_media_controller(dev->stateless_dec.m2m_dev);
	media_device_cleanup(&dev->mdev);
#endif

	v4l2_m2m_release(dev->stateful_enc.m2m_dev);
	v4l2_m2m_release(dev->stateful_dec.m2m_dev);
	video_unregister_device(&dev->stateful_enc.vfd);
	video_unregister_device(&dev->stateful_dec.vfd);
	video_unregister_device(&dev->stateless_dec.vfd);
	v4l2_device_unregister(&dev->v4l2_dev);

	return 0;
}

static struct platform_driver vicodec_pdrv = {
	.probe		= vicodec_probe,
	.remove		= vicodec_remove,
	.driver		= {
		.name	= VICODEC_NAME,
	},
};

static void __exit vicodec_exit(void)
{
	platform_driver_unregister(&vicodec_pdrv);
	platform_device_unregister(&vicodec_pdev);
}

static int __init vicodec_init(void)
{
	int ret;

	ret = platform_device_register(&vicodec_pdev);
	if (ret)
		return ret;

	ret = platform_driver_register(&vicodec_pdrv);
	if (ret)
		platform_device_unregister(&vicodec_pdev);

	return ret;
}

module_init(vicodec_init);
module_exit(vicodec_exit);<|MERGE_RESOLUTION|>--- conflicted
+++ resolved
@@ -62,13 +62,10 @@
 
 static const struct v4l2_fwht_pixfmt_info pixfmt_fwht = {
 	V4L2_PIX_FMT_FWHT, 0, 3, 1, 1, 1, 1, 1, 0, 1
-<<<<<<< HEAD
-=======
 };
 
 static const struct v4l2_fwht_pixfmt_info pixfmt_stateless_fwht = {
 	V4L2_PIX_FMT_FWHT_STATELESS, 0, 3, 1, 1, 1, 1, 1, 0, 1
->>>>>>> 0ecfebd2
 };
 
 static void vicodec_dev_release(struct device *dev)
@@ -256,18 +253,6 @@
 			  struct vb2_v4l2_buffer *dst_vb)
 {
 	struct vicodec_dev *dev = ctx->dev;
-<<<<<<< HEAD
-	struct vicodec_q_data *q_dst;
-	struct v4l2_fwht_state *state = &ctx->state;
-	u8 *p_src, *p_dst;
-	int ret;
-
-	q_dst = get_q_data(ctx, V4L2_BUF_TYPE_VIDEO_CAPTURE);
-	if (ctx->is_enc)
-		p_src = vb2_plane_vaddr(&src_vb->vb2_buf, 0);
-	else
-		p_src = state->compressed_frame;
-=======
 	struct v4l2_fwht_state *state = &ctx->state;
 	u8 *p_src, *p_dst;
 	int ret = 0;
@@ -312,7 +297,6 @@
 			ctx->state.ref_frame.buf = NULL;
 		}
 	}
->>>>>>> 0ecfebd2
 	p_dst = vb2_plane_vaddr(&dst_vb->vb2_buf, 0);
 	if (!p_src || !p_dst) {
 		v4l2_err(&dev->v4l2_dev,
@@ -322,18 +306,6 @@
 
 	if (ctx->is_enc) {
 		struct vicodec_q_data *q_src;
-<<<<<<< HEAD
-
-		q_src = get_q_data(ctx, V4L2_BUF_TYPE_VIDEO_OUTPUT);
-		state->info = q_src->info;
-		ret = v4l2_fwht_encode(state, p_src, p_dst);
-		if (ret < 0)
-			return ret;
-		vb2_set_plane_payload(&dst_vb->vb2_buf, 0, ret);
-	} else {
-		unsigned int comp_frame_size = ntohl(ctx->state.header.size);
-
-=======
 		int comp_sz_or_errcode;
 
 		q_src = get_q_data(ctx, V4L2_BUF_TYPE_VIDEO_OUTPUT);
@@ -347,30 +319,18 @@
 		unsigned int comp_frame_size = ntohl(ctx->state.header.size);
 
 		q_dst = get_q_data(ctx, V4L2_BUF_TYPE_VIDEO_CAPTURE);
->>>>>>> 0ecfebd2
 		if (comp_frame_size > ctx->comp_max_size)
 			return -EINVAL;
 		state->info = q_dst->info;
 		ret = v4l2_fwht_decode(state, p_src, p_dst);
 		if (ret < 0)
 			return ret;
-<<<<<<< HEAD
-		vb2_set_plane_payload(&dst_vb->vb2_buf, 0, q_dst->sizeimage);
-	}
-
-	dst_vb->sequence = q_dst->sequence++;
-	dst_vb->flags &= ~V4L2_BUF_FLAG_LAST;
-	v4l2_m2m_buf_copy_metadata(src_vb, dst_vb, !ctx->is_enc);
-
-	return 0;
-=======
 		if (!ctx->is_stateless)
 			copy_cap_to_ref(p_dst, ctx->state.info, &ctx->state);
 
 		vb2_set_plane_payload(&dst_vb->vb2_buf, 0, q_dst->sizeimage);
 	}
 	return ret;
->>>>>>> 0ecfebd2
 }
 
 /*
@@ -443,25 +403,17 @@
 	struct vicodec_ctx *ctx = priv;
 	struct vicodec_dev *dev = ctx->dev;
 	struct vb2_v4l2_buffer *src_buf, *dst_buf;
-<<<<<<< HEAD
-	struct vicodec_q_data *q_src;
-=======
 	struct vicodec_q_data *q_src, *q_dst;
->>>>>>> 0ecfebd2
 	u32 state;
 	struct media_request *src_req;
 
 
 	src_buf = v4l2_m2m_next_src_buf(ctx->fh.m2m_ctx);
 	dst_buf = v4l2_m2m_dst_buf_remove(ctx->fh.m2m_ctx);
-<<<<<<< HEAD
-	q_src = get_q_data(ctx, V4L2_BUF_TYPE_VIDEO_OUTPUT);
-=======
 	src_req = src_buf->vb2_buf.req_obj.req;
 
 	q_src = get_q_data(ctx, V4L2_BUF_TYPE_VIDEO_OUTPUT);
 	q_dst = get_q_data(ctx, V4L2_BUF_TYPE_VIDEO_CAPTURE);
->>>>>>> 0ecfebd2
 
 	state = VB2_BUF_STATE_DONE;
 	if (device_process(ctx, src_buf, dst_buf))
@@ -478,11 +430,7 @@
 		dst_buf->flags |= V4L2_BUF_FLAG_LAST;
 		v4l2_event_queue_fh(&ctx->fh, &eos_event);
 	}
-<<<<<<< HEAD
-	if (ctx->is_enc) {
-=======
 	if (ctx->is_enc || ctx->is_stateless) {
->>>>>>> 0ecfebd2
 		src_buf->sequence = q_src->sequence++;
 		src_buf = v4l2_m2m_src_buf_remove(ctx->fh.m2m_ctx);
 		v4l2_m2m_buf_done(src_buf, state);
@@ -541,11 +489,7 @@
 				FWHT_FL_COMPONENTS_NUM_OFFSET);
 		pixenc = (flags & FWHT_FL_PIXENC_MSK);
 	}
-<<<<<<< HEAD
-	return v4l2_fwht_default_fmt(width_div, height_div,
-=======
 	return v4l2_fwht_find_nth_fmt(width_div, height_div,
->>>>>>> 0ecfebd2
 				     components_num, pixenc, 0);
 }
 
@@ -557,29 +501,11 @@
 	unsigned int version = ntohl(p_hdr->version);
 	unsigned int flags = ntohl(p_hdr->flags);
 
-<<<<<<< HEAD
-	if (!version || version > FWHT_VERSION)
-		return false;
-
 	if (w < MIN_WIDTH || w > MAX_WIDTH || h < MIN_HEIGHT || h > MAX_HEIGHT)
 		return false;
 
-	if (version >= 2) {
-		unsigned int components_num = 1 +
-			((flags & FWHT_FL_COMPONENTS_NUM_MSK) >>
-			FWHT_FL_COMPONENTS_NUM_OFFSET);
-		unsigned int pixenc = flags & FWHT_FL_PIXENC_MSK;
-
-		if (components_num == 0 || components_num > 4 || !pixenc)
-			return false;
-	}
-=======
-	if (w < MIN_WIDTH || w > MAX_WIDTH || h < MIN_HEIGHT || h > MAX_HEIGHT)
-		return false;
-
 	if (!validate_by_version(flags, version))
 		return false;
->>>>>>> 0ecfebd2
 
 	info = info_from_header(p_hdr);
 	if (!info)
@@ -597,15 +523,12 @@
 	unsigned int hdr_width_div = (flags & FWHT_FL_CHROMA_FULL_WIDTH) ? 1 : 2;
 	unsigned int hdr_height_div = (flags & FWHT_FL_CHROMA_FULL_HEIGHT) ? 1 : 2;
 
-<<<<<<< HEAD
-=======
 	/*
 	 * This function should not be used by a stateless codec since
 	 * it changes values in q_data that are not request specific
 	 */
 	WARN_ON(ctx->is_stateless);
 
->>>>>>> 0ecfebd2
 	q_dst->info = info;
 	q_dst->visible_width = ntohl(p_hdr->width);
 	q_dst->visible_height = ntohl(p_hdr->height);
@@ -658,11 +581,7 @@
 
 	if (ctx->source_changed)
 		return 0;
-<<<<<<< HEAD
-	if (ctx->is_enc || ctx->comp_has_frame)
-=======
 	if (ctx->is_stateless || ctx->is_enc || ctx->comp_has_frame)
->>>>>>> 0ecfebd2
 		return 1;
 
 restart:
@@ -797,11 +716,7 @@
 		if (!info || ctx->is_enc)
 			info = v4l2_fwht_get_pixfmt(f->index);
 		else
-<<<<<<< HEAD
-			info = v4l2_fwht_default_fmt(info->width_div,
-=======
 			info = v4l2_fwht_find_nth_fmt(info->width_div,
->>>>>>> 0ecfebd2
 						     info->height_div,
 						     info->components_num,
 						     info->pixenc,
@@ -1187,19 +1102,6 @@
 {
 	struct vicodec_ctx *ctx = file2ctx(file);
 	struct vicodec_q_data *q_data;
-<<<<<<< HEAD
-	enum v4l2_buf_type valid_cap_type = V4L2_BUF_TYPE_VIDEO_CAPTURE;
-	enum v4l2_buf_type valid_out_type = V4L2_BUF_TYPE_VIDEO_OUTPUT;
-
-	if (multiplanar) {
-		valid_cap_type = V4L2_BUF_TYPE_VIDEO_CAPTURE_MPLANE;
-		valid_out_type = V4L2_BUF_TYPE_VIDEO_OUTPUT_MPLANE;
-	}
-
-	if (s->type != valid_cap_type && s->type != valid_out_type)
-		return -EINVAL;
-=======
->>>>>>> 0ecfebd2
 
 	q_data = get_q_data(ctx, s->type);
 	if (!q_data)
@@ -1208,26 +1110,14 @@
 	 * encoder supports only cropping on the OUTPUT buffer
 	 * decoder supports only composing on the CAPTURE buffer
 	 */
-<<<<<<< HEAD
-	if ((ctx->is_enc && s->type == valid_out_type) ||
-	    (!ctx->is_enc && s->type == valid_cap_type)) {
-		switch (s->target) {
-		case V4L2_SEL_TGT_COMPOSE:
-=======
 	if (ctx->is_enc && s->type == V4L2_BUF_TYPE_VIDEO_OUTPUT) {
 		switch (s->target) {
->>>>>>> 0ecfebd2
 		case V4L2_SEL_TGT_CROP:
 			s->r.left = 0;
 			s->r.top = 0;
 			s->r.width = q_data->visible_width;
 			s->r.height = q_data->visible_height;
 			return 0;
-<<<<<<< HEAD
-		case V4L2_SEL_TGT_COMPOSE_DEFAULT:
-		case V4L2_SEL_TGT_COMPOSE_BOUNDS:
-=======
->>>>>>> 0ecfebd2
 		case V4L2_SEL_TGT_CROP_DEFAULT:
 		case V4L2_SEL_TGT_CROP_BOUNDS:
 			s->r.left = 0;
@@ -1236,8 +1126,6 @@
 			s->r.height = q_data->coded_height;
 			return 0;
 		}
-<<<<<<< HEAD
-=======
 	} else if (!ctx->is_enc && s->type == V4L2_BUF_TYPE_VIDEO_CAPTURE) {
 		switch (s->target) {
 		case V4L2_SEL_TGT_COMPOSE:
@@ -1254,7 +1142,6 @@
 			s->r.height = q_data->coded_height;
 			return 0;
 		}
->>>>>>> 0ecfebd2
 	}
 	return -EINVAL;
 }
@@ -1264,17 +1151,8 @@
 {
 	struct vicodec_ctx *ctx = file2ctx(file);
 	struct vicodec_q_data *q_data;
-<<<<<<< HEAD
-	enum v4l2_buf_type out_type = V4L2_BUF_TYPE_VIDEO_OUTPUT;
-
-	if (multiplanar)
-		out_type = V4L2_BUF_TYPE_VIDEO_OUTPUT_MPLANE;
-
-	if (s->type != out_type)
-=======
 
 	if (s->type != V4L2_BUF_TYPE_VIDEO_OUTPUT)
->>>>>>> 0ecfebd2
 		return -EINVAL;
 
 	q_data = get_q_data(ctx, s->type);
@@ -1550,18 +1428,11 @@
 	}
 
 	/*
-<<<<<<< HEAD
-	 * source change event is relevant only for the decoder
-	 * in the compressed stream
-	 */
-	if (ctx->is_enc || !V4L2_TYPE_IS_OUTPUT(vb->vb2_queue->type)) {
-=======
 	 * source change event is relevant only for the stateful decoder
 	 * in the compressed stream
 	 */
 	if (ctx->is_stateless || ctx->is_enc ||
 	    !V4L2_TYPE_IS_OUTPUT(vb->vb2_queue->type)) {
->>>>>>> 0ecfebd2
 		v4l2_m2m_buf_queue(ctx->fh.m2m_ctx, vbuf);
 		return;
 	}
@@ -1646,18 +1517,6 @@
 	unsigned int size = q_data->coded_width * q_data->coded_height;
 	unsigned int chroma_div;
 	unsigned int total_planes_size;
-<<<<<<< HEAD
-	u8 *new_comp_frame;
-
-	if (!info)
-		return -EINVAL;
-
-	chroma_div = info->width_div * info->height_div;
-	q_data->sequence = 0;
-
-	ctx->last_src_buf = NULL;
-	ctx->last_dst_buf = NULL;
-=======
 	u8 *new_comp_frame = NULL;
 
 	if (!info)
@@ -1671,25 +1530,12 @@
 	else
 		ctx->last_dst_buf = NULL;
 
->>>>>>> 0ecfebd2
 	state->gop_cnt = 0;
 
 	if ((V4L2_TYPE_IS_OUTPUT(q->type) && !ctx->is_enc) ||
 	    (!V4L2_TYPE_IS_OUTPUT(q->type) && ctx->is_enc))
 		return 0;
 
-<<<<<<< HEAD
-	if (info->id == V4L2_PIX_FMT_FWHT) {
-		vicodec_return_bufs(q, VB2_BUF_STATE_QUEUED);
-		return -EINVAL;
-	}
-	if (info->components_num == 4)
-		total_planes_size = 2 * size + 2 * (size / chroma_div);
-	else if (info->components_num == 3)
-		total_planes_size = size + 2 * (size / chroma_div);
-	else
-		total_planes_size = size;
-=======
 	if (info->id == V4L2_PIX_FMT_FWHT ||
 	    info->id == V4L2_PIX_FMT_FWHT_STATELESS) {
 		vicodec_return_bufs(q, VB2_BUF_STATE_QUEUED);
@@ -1697,7 +1543,6 @@
 	}
 	total_planes_size = total_frame_size(q_data);
 	ctx->comp_max_size = total_planes_size;
->>>>>>> 0ecfebd2
 
 	state->visible_width = q_data->visible_width;
 	state->visible_height = q_data->visible_height;
@@ -1706,10 +1551,6 @@
 	state->stride = q_data->coded_width *
 				info->bytesperline_mult;
 
-<<<<<<< HEAD
-	state->ref_frame.luma = kvmalloc(total_planes_size, GFP_KERNEL);
-	ctx->comp_max_size = total_planes_size;
-=======
 	if (ctx->is_stateless) {
 		state->ref_stride = state->stride;
 		return 0;
@@ -1718,7 +1559,6 @@
 
 	state->ref_frame.buf = kvmalloc(total_planes_size, GFP_KERNEL);
 	state->ref_frame.luma = state->ref_frame.buf;
->>>>>>> 0ecfebd2
 	new_comp_frame = kvmalloc(ctx->comp_max_size, GFP_KERNEL);
 
 	if (!state->ref_frame.luma || !new_comp_frame) {
@@ -1741,7 +1581,6 @@
 
 	kvfree(state->compressed_frame);
 	state->compressed_frame = new_comp_frame;
-<<<<<<< HEAD
 
 	if (info->components_num >= 3) {
 		state->ref_frame.cb = state->ref_frame.luma + size;
@@ -1751,17 +1590,6 @@
 		state->ref_frame.cr = NULL;
 	}
 
-=======
-
-	if (info->components_num >= 3) {
-		state->ref_frame.cb = state->ref_frame.luma + size;
-		state->ref_frame.cr = state->ref_frame.cb + size / chroma_div;
-	} else {
-		state->ref_frame.cb = NULL;
-		state->ref_frame.cr = NULL;
-	}
-
->>>>>>> 0ecfebd2
 	if (info->components_num == 4)
 		state->ref_frame.alpha =
 			state->ref_frame.cr + size / chroma_div;
@@ -1778,14 +1606,10 @@
 
 	if ((!V4L2_TYPE_IS_OUTPUT(q->type) && !ctx->is_enc) ||
 	    (V4L2_TYPE_IS_OUTPUT(q->type) && ctx->is_enc)) {
-<<<<<<< HEAD
-		kvfree(ctx->state.ref_frame.luma);
-=======
 		if (!ctx->is_stateless)
 			kvfree(ctx->state.ref_frame.buf);
 		ctx->state.ref_frame.buf = NULL;
 		ctx->state.ref_frame.luma = NULL;
->>>>>>> 0ecfebd2
 		ctx->comp_max_size = 0;
 		ctx->source_changed = false;
 	}
@@ -1797,8 +1621,6 @@
 		ctx->comp_has_frame = 0;
 		ctx->comp_has_next_frame = 0;
 	}
-<<<<<<< HEAD
-=======
 }
 
 static void vicodec_buf_request_complete(struct vb2_buffer *vb)
@@ -1806,7 +1628,6 @@
 	struct vicodec_ctx *ctx = vb2_get_drv_priv(vb->vb2_queue);
 
 	v4l2_ctrl_request_complete(vb->req_obj.req, &ctx->hdl);
->>>>>>> 0ecfebd2
 }
 
 
@@ -1992,17 +1813,12 @@
 	ctx->fh.ctrl_handler = hdl;
 	v4l2_ctrl_handler_setup(hdl);
 
-<<<<<<< HEAD
-	ctx->q_data[V4L2_M2M_SRC].info =
-		ctx->is_enc ? v4l2_fwht_get_pixfmt(0) : &pixfmt_fwht;
-=======
 	if (ctx->is_enc)
 		ctx->q_data[V4L2_M2M_SRC].info = v4l2_fwht_get_pixfmt(0);
 	else if (ctx->is_stateless)
 		ctx->q_data[V4L2_M2M_SRC].info = &pixfmt_stateless_fwht;
 	else
 		ctx->q_data[V4L2_M2M_SRC].info = &pixfmt_fwht;
->>>>>>> 0ecfebd2
 	ctx->q_data[V4L2_M2M_SRC].coded_width = 1280;
 	ctx->q_data[V4L2_M2M_SRC].coded_height = 720;
 	ctx->q_data[V4L2_M2M_SRC].visible_width = 1280;
@@ -2230,39 +2046,6 @@
 			      "stateful-decoder", false))
 		goto unreg_sf_enc;
 
-<<<<<<< HEAD
-	dev->enc_vfd = vicodec_videodev;
-	vfd = &dev->enc_vfd;
-	vfd->lock = &dev->enc_mutex;
-	vfd->v4l2_dev = &dev->v4l2_dev;
-	strscpy(vfd->name, "vicodec-enc", sizeof(vfd->name));
-	vfd->device_caps = V4L2_CAP_STREAMING |
-		(multiplanar ? V4L2_CAP_VIDEO_M2M_MPLANE : V4L2_CAP_VIDEO_M2M);
-	v4l2_disable_ioctl(vfd, VIDIOC_DECODER_CMD);
-	v4l2_disable_ioctl(vfd, VIDIOC_TRY_DECODER_CMD);
-	video_set_drvdata(vfd, dev);
-
-	ret = video_register_device(vfd, VFL_TYPE_GRABBER, 0);
-	if (ret) {
-		v4l2_err(&dev->v4l2_dev, "Failed to register video device\n");
-		goto err_dec_m2m;
-	}
-	v4l2_info(&dev->v4l2_dev,
-			"Device registered as /dev/video%d\n", vfd->num);
-
-	dev->dec_vfd = vicodec_videodev;
-	vfd = &dev->dec_vfd;
-	vfd->lock = &dev->dec_mutex;
-	vfd->v4l2_dev = &dev->v4l2_dev;
-	vfd->device_caps = V4L2_CAP_STREAMING |
-		(multiplanar ? V4L2_CAP_VIDEO_M2M_MPLANE : V4L2_CAP_VIDEO_M2M);
-	strscpy(vfd->name, "vicodec-dec", sizeof(vfd->name));
-	v4l2_disable_ioctl(vfd, VIDIOC_ENCODER_CMD);
-	v4l2_disable_ioctl(vfd, VIDIOC_TRY_ENCODER_CMD);
-	video_set_drvdata(vfd, dev);
-
-	ret = video_register_device(vfd, VFL_TYPE_GRABBER, 0);
-=======
 	if (register_instance(dev, &dev->stateless_dec,
 			      "stateless-decoder", false))
 		goto unreg_sf_dec;
@@ -2271,7 +2054,6 @@
 	ret = v4l2_m2m_register_media_controller(dev->stateful_enc.m2m_dev,
 						 &dev->stateful_enc.vfd,
 						 MEDIA_ENT_F_PROC_VIDEO_ENCODER);
->>>>>>> 0ecfebd2
 	if (ret) {
 		v4l2_err(&dev->v4l2_dev, "Failed to init mem2mem media controller for enc\n");
 		goto unreg_m2m;
