// SPDX-License-Identifier: GPL-2.0-only
/*
 * Copyright (c) 2017-2020, The Linux Foundation. All rights reserved.
 */

#include <linux/module.h>
#include <linux/slab.h>
#include <linux/uaccess.h>
#include <linux/debugfs.h>
#include <linux/component.h>
#include <linux/of_irq.h>
#include <linux/delay.h>

#include "msm_drv.h"
#include "msm_kms.h"
#include "dp_hpd.h"
#include "dp_parser.h"
#include "dp_power.h"
#include "dp_catalog.h"
#include "dp_aux.h"
#include "dp_reg.h"
#include "dp_link.h"
#include "dp_panel.h"
#include "dp_ctrl.h"
#include "dp_display.h"
#include "dp_drm.h"
#include "dp_audio.h"
#include "dp_debug.h"

static struct msm_dp *g_dp_display;
#define HPD_STRING_SIZE 30

enum {
	ISR_DISCONNECTED,
	ISR_CONNECT_PENDING,
	ISR_CONNECTED,
	ISR_HPD_REPLUG_COUNT,
	ISR_IRQ_HPD_PULSE_COUNT,
	ISR_HPD_LO_GLITH_COUNT,
};

/* event thread connection state */
enum {
	ST_DISCONNECTED,
	ST_CONNECT_PENDING,
	ST_CONNECTED,
	ST_DISCONNECT_PENDING,
	ST_DISPLAY_OFF,
	ST_SUSPENDED,
};

enum {
	EV_NO_EVENT,
	/* hpd events */
	EV_HPD_INIT_SETUP,
	EV_HPD_PLUG_INT,
	EV_IRQ_HPD_INT,
	EV_HPD_REPLUG_INT,
	EV_HPD_UNPLUG_INT,
	EV_USER_NOTIFICATION,
	EV_CONNECT_PENDING_TIMEOUT,
	EV_DISCONNECT_PENDING_TIMEOUT,
};

#define EVENT_TIMEOUT	(HZ/10)	/* 100ms */
#define DP_EVENT_Q_MAX	8

#define DP_TIMEOUT_5_SECOND	(5000/EVENT_TIMEOUT)
#define DP_TIMEOUT_NONE		0

#define WAIT_FOR_RESUME_TIMEOUT_JIFFIES (HZ / 2)

struct dp_event {
	u32 event_id;
	u32 data;
	u32 delay;
};

struct dp_display_private {
	char *name;
	int irq;

	/* state variables */
	bool core_initialized;
	bool hpd_irq_on;
	bool audio_supported;

	struct platform_device *pdev;
	struct dentry *root;

	struct dp_usbpd   *usbpd;
	struct dp_parser  *parser;
	struct dp_power   *power;
	struct dp_catalog *catalog;
	struct drm_dp_aux *aux;
	struct dp_link    *link;
	struct dp_panel   *panel;
	struct dp_ctrl    *ctrl;
	struct dp_debug   *debug;

	struct dp_usbpd_cb usbpd_cb;
	struct dp_display_mode dp_mode;
	struct msm_dp dp_display;

	bool encoder_mode_set;

	/* wait for audio signaling */
	struct completion audio_comp;

	/* event related only access by event thread */
	struct mutex event_mutex;
	wait_queue_head_t event_q;
	u32 hpd_state;
	u32 event_pndx;
	u32 event_gndx;
	struct dp_event event_list[DP_EVENT_Q_MAX];
	spinlock_t event_lock;

	struct dp_audio *audio;
};

static const struct of_device_id dp_dt_match[] = {
	{.compatible = "qcom,sc7180-dp"},
	{}
};

static int dp_add_event(struct dp_display_private *dp_priv, u32 event,
						u32 data, u32 delay)
{
	unsigned long flag;
	struct dp_event *todo;
	int pndx;

	spin_lock_irqsave(&dp_priv->event_lock, flag);
	pndx = dp_priv->event_pndx + 1;
	pndx %= DP_EVENT_Q_MAX;
	if (pndx == dp_priv->event_gndx) {
		pr_err("event_q is full: pndx=%d gndx=%d\n",
			dp_priv->event_pndx, dp_priv->event_gndx);
		spin_unlock_irqrestore(&dp_priv->event_lock, flag);
		return -EPERM;
	}
	todo = &dp_priv->event_list[dp_priv->event_pndx++];
	dp_priv->event_pndx %= DP_EVENT_Q_MAX;
	todo->event_id = event;
	todo->data = data;
	todo->delay = delay;
	wake_up(&dp_priv->event_q);
	spin_unlock_irqrestore(&dp_priv->event_lock, flag);

	return 0;
}

static int dp_del_event(struct dp_display_private *dp_priv, u32 event)
{
	unsigned long flag;
	struct dp_event *todo;
	u32	gndx;

	spin_lock_irqsave(&dp_priv->event_lock, flag);
	if (dp_priv->event_pndx == dp_priv->event_gndx) {
		spin_unlock_irqrestore(&dp_priv->event_lock, flag);
		return -ENOENT;
	}

	gndx = dp_priv->event_gndx;
	while (dp_priv->event_pndx != gndx) {
		todo = &dp_priv->event_list[gndx];
		if (todo->event_id == event) {
			todo->event_id = EV_NO_EVENT;	/* deleted */
			todo->delay = 0;
		}
		gndx++;
		gndx %= DP_EVENT_Q_MAX;
	}
	spin_unlock_irqrestore(&dp_priv->event_lock, flag);

	return 0;
}

void dp_display_signal_audio_complete(struct msm_dp *dp_display)
{
	struct dp_display_private *dp;

	dp = container_of(dp_display, struct dp_display_private, dp_display);

	complete_all(&dp->audio_comp);
}

static int dp_display_bind(struct device *dev, struct device *master,
			   void *data)
{
	int rc = 0;
	struct dp_display_private *dp;
	struct drm_device *drm;
	struct msm_drm_private *priv;

	drm = dev_get_drvdata(master);

	dp = container_of(g_dp_display,
			struct dp_display_private, dp_display);
	if (!dp) {
		DRM_ERROR("DP driver bind failed. Invalid driver data\n");
		return -EINVAL;
	}

	dp->dp_display.drm_dev = drm;
	priv = drm->dev_private;
	priv->dp = &(dp->dp_display);

	rc = dp->parser->parse(dp->parser);
	if (rc) {
		DRM_ERROR("device tree parsing failed\n");
		goto end;
	}

	rc = dp_aux_register(dp->aux);
	if (rc) {
		DRM_ERROR("DRM DP AUX register failed\n");
		goto end;
	}

	rc = dp_power_client_init(dp->power);
	if (rc) {
		DRM_ERROR("Power client create failed\n");
		goto end;
	}

	rc = dp_register_audio_driver(dev, dp->audio);
	if (rc)
		DRM_ERROR("Audio registration Dp failed\n");

end:
	return rc;
}

static void dp_display_unbind(struct device *dev, struct device *master,
			      void *data)
{
	struct dp_display_private *dp;
	struct drm_device *drm = dev_get_drvdata(master);
	struct msm_drm_private *priv = drm->dev_private;

	dp = container_of(g_dp_display,
			struct dp_display_private, dp_display);
	if (!dp) {
		DRM_ERROR("Invalid DP driver data\n");
		return;
	}

	dp_power_client_deinit(dp->power);
	dp_aux_unregister(dp->aux);
	priv->dp = NULL;
}

static const struct component_ops dp_display_comp_ops = {
	.bind = dp_display_bind,
	.unbind = dp_display_unbind,
};

static bool dp_display_is_ds_bridge(struct dp_panel *panel)
{
	return (panel->dpcd[DP_DOWNSTREAMPORT_PRESENT] &
		DP_DWN_STRM_PORT_PRESENT);
}

static bool dp_display_is_sink_count_zero(struct dp_display_private *dp)
{
	return dp_display_is_ds_bridge(dp->panel) &&
		(dp->link->sink_count == 0);
}

static void dp_display_send_hpd_event(struct msm_dp *dp_display)
{
	struct dp_display_private *dp;
	struct drm_connector *connector;

	dp = container_of(dp_display, struct dp_display_private, dp_display);

	connector = dp->dp_display.connector;
	drm_helper_hpd_irq_event(connector->dev);
}


static void dp_display_set_encoder_mode(struct dp_display_private *dp)
{
	struct msm_drm_private *priv = dp->dp_display.drm_dev->dev_private;
	struct msm_kms *kms = priv->kms;

	if (!dp->encoder_mode_set && dp->dp_display.encoder &&
				kms->funcs->set_encoder_mode) {
		kms->funcs->set_encoder_mode(kms,
				dp->dp_display.encoder, false);

		dp->encoder_mode_set = true;
	}
}

static int dp_display_send_hpd_notification(struct dp_display_private *dp,
					    bool hpd)
{
	if ((hpd && dp->dp_display.is_connected) ||
			(!hpd && !dp->dp_display.is_connected)) {
		DRM_DEBUG_DP("HPD already %s\n", (hpd ? "on" : "off"));
		return 0;
	}

	/* reset video pattern flag on disconnect */
	if (!hpd)
		dp->panel->video_test = false;

	dp->dp_display.is_connected = hpd;

	dp_display_send_hpd_event(&dp->dp_display);

	return 0;
}

static int dp_display_process_hpd_high(struct dp_display_private *dp)
{
	int rc = 0;
	struct edid *edid;

	dp->panel->max_dp_lanes = dp->parser->max_dp_lanes;

	rc = dp_panel_read_sink_caps(dp->panel, dp->dp_display.connector);
	if (rc)
		goto end;

	dp_link_process_request(dp->link);

	edid = dp->panel->edid;

	dp->audio_supported = drm_detect_monitor_audio(edid);
	dp_panel_handle_sink_request(dp->panel);

	dp->dp_display.max_pclk_khz = DP_MAX_PIXEL_CLK_KHZ;
	dp->dp_display.max_dp_lanes = dp->parser->max_dp_lanes;

	dp_link_reset_phy_params_vx_px(dp->link);
	rc = dp_ctrl_on_link(dp->ctrl);
	if (rc) {
		DRM_ERROR("failed to complete DP link training\n");
		goto end;
	}

	dp_add_event(dp, EV_USER_NOTIFICATION, true, 0);

end:
	return rc;
}

static void dp_display_host_init(struct dp_display_private *dp)
{
	bool flip = false;

	if (dp->core_initialized) {
		DRM_DEBUG_DP("DP core already initialized\n");
		return;
	}

	if (dp->usbpd->orientation == ORIENTATION_CC2)
		flip = true;

	dp_display_set_encoder_mode(dp);

	dp_power_init(dp->power, flip);
	dp_ctrl_host_init(dp->ctrl, flip);
	dp_aux_init(dp->aux);
	dp->core_initialized = true;
}

static void dp_display_host_deinit(struct dp_display_private *dp)
{
	if (!dp->core_initialized) {
		DRM_DEBUG_DP("DP core not initialized\n");
		return;
	}

	dp_ctrl_host_deinit(dp->ctrl);
	dp_aux_deinit(dp->aux);
	dp_power_deinit(dp->power);

	dp->core_initialized = false;
}

static int dp_display_usbpd_configure_cb(struct device *dev)
{
	int rc = 0;
	struct dp_display_private *dp;

	if (!dev) {
		DRM_ERROR("invalid dev\n");
		rc = -EINVAL;
		goto end;
	}

	dp = container_of(g_dp_display,
			struct dp_display_private, dp_display);
	if (!dp) {
		DRM_ERROR("no driver data found\n");
		rc = -ENODEV;
		goto end;
	}

	dp_display_host_init(dp);

	/*
	 * set sink to normal operation mode -- D0
	 * before dpcd read
	 */
	dp_link_psm_config(dp->link, &dp->panel->link_info, false);
	rc = dp_display_process_hpd_high(dp);
end:
	return rc;
}

static int dp_display_usbpd_disconnect_cb(struct device *dev)
{
	int rc = 0;
	struct dp_display_private *dp;

	if (!dev) {
		DRM_ERROR("invalid dev\n");
		rc = -EINVAL;
		return rc;
	}

	dp = container_of(g_dp_display,
			struct dp_display_private, dp_display);
	if (!dp) {
		DRM_ERROR("no driver data found\n");
		rc = -ENODEV;
		return rc;
	}

	dp_add_event(dp, EV_USER_NOTIFICATION, false, 0);

	return rc;
}

static void dp_display_handle_video_request(struct dp_display_private *dp)
{
	if (dp->link->sink_request & DP_TEST_LINK_VIDEO_PATTERN) {
		dp->panel->video_test = true;
		dp_link_send_test_response(dp->link);
	}
}

static int dp_display_handle_port_ststus_changed(struct dp_display_private *dp)
{
	int rc = 0;

	if (dp_display_is_sink_count_zero(dp)) {
		DRM_DEBUG_DP("sink count is zero, nothing to do\n");
		if (dp->hpd_state != ST_DISCONNECTED) {
			dp->hpd_state = ST_DISCONNECT_PENDING;
			dp_add_event(dp, EV_USER_NOTIFICATION, false, 0);
<<<<<<< HEAD
		}
	} else {
		if (dp->hpd_state == ST_DISCONNECTED) {
			dp->hpd_state = ST_CONNECT_PENDING;
			rc = dp_display_process_hpd_high(dp);
			if (rc)
				dp->hpd_state = ST_DISCONNECTED;
		}
=======
		}
	} else {
		if (dp->hpd_state == ST_DISCONNECTED) {
			dp->hpd_state = ST_CONNECT_PENDING;
			rc = dp_display_process_hpd_high(dp);
			if (rc)
				dp->hpd_state = ST_DISCONNECTED;
		}
>>>>>>> 6ee1d745
	}

	return rc;
}

static int dp_display_handle_irq_hpd(struct dp_display_private *dp)
{
	u32 sink_request = dp->link->sink_request;

	if (dp->hpd_state == ST_DISCONNECTED) {
		if (sink_request & DP_LINK_STATUS_UPDATED) {
			DRM_ERROR("Disconnected, no DP_LINK_STATUS_UPDATED\n");
			return -EINVAL;
		}
	}

	dp_ctrl_handle_sink_request(dp->ctrl);

	if (sink_request & DP_TEST_LINK_VIDEO_PATTERN)
		dp_display_handle_video_request(dp);

	return 0;
}

static int dp_display_usbpd_attention_cb(struct device *dev)
{
	int rc = 0;
	u32 sink_request;
	struct dp_display_private *dp;
	struct dp_usbpd *hpd;

	if (!dev) {
		DRM_ERROR("invalid dev\n");
		return -EINVAL;
	}

	dp = container_of(g_dp_display,
			struct dp_display_private, dp_display);
	if (!dp) {
		DRM_ERROR("no driver data found\n");
		return -ENODEV;
	}

	hpd = dp->usbpd;

	/* check for any test request issued by sink */
	rc = dp_link_process_request(dp->link);
	if (!rc) {
		sink_request = dp->link->sink_request;
		if (sink_request & DS_PORT_STATUS_CHANGED)
			rc = dp_display_handle_port_ststus_changed(dp);
		else
			rc = dp_display_handle_irq_hpd(dp);
	}

	return rc;
}

static int dp_hpd_plug_handle(struct dp_display_private *dp, u32 data)
{
	struct dp_usbpd *hpd = dp->usbpd;
	u32 state;
	u32 tout = DP_TIMEOUT_5_SECOND;
	int ret;

	if (!hpd)
		return 0;

	mutex_lock(&dp->event_mutex);

	state =  dp->hpd_state;
	if (state == ST_DISPLAY_OFF || state == ST_SUSPENDED) {
		mutex_unlock(&dp->event_mutex);
		return 0;
	}

	if (state == ST_CONNECT_PENDING || state == ST_CONNECTED) {
		mutex_unlock(&dp->event_mutex);
		return 0;
	}

	if (state == ST_DISCONNECT_PENDING) {
		/* wait until ST_DISCONNECTED */
		dp_add_event(dp, EV_HPD_PLUG_INT, 0, 1); /* delay = 1 */
		mutex_unlock(&dp->event_mutex);
		return 0;
	}

	dp->hpd_state = ST_CONNECT_PENDING;

	hpd->hpd_high = 1;

	ret = dp_display_usbpd_configure_cb(&dp->pdev->dev);
	if (ret) {	/* link train failed */
		hpd->hpd_high = 0;
		dp->hpd_state = ST_DISCONNECTED;

		if (ret == -ECONNRESET) { /* cable unplugged */
			dp->core_initialized = false;
		}

	} else {
		/* start sentinel checking in case of missing uevent */
		dp_add_event(dp, EV_CONNECT_PENDING_TIMEOUT, 0, tout);
	}

	mutex_unlock(&dp->event_mutex);

	/* uevent will complete connection part */
	return 0;
};

static int dp_display_enable(struct dp_display_private *dp, u32 data);
static int dp_display_disable(struct dp_display_private *dp, u32 data);

static int dp_connect_pending_timeout(struct dp_display_private *dp, u32 data)
{
	u32 state;

	mutex_lock(&dp->event_mutex);

	state = dp->hpd_state;
	if (state == ST_CONNECT_PENDING) {
		dp_display_enable(dp, 0);
		dp->hpd_state = ST_CONNECTED;
	}

	mutex_unlock(&dp->event_mutex);

	return 0;
}

static void dp_display_handle_plugged_change(struct msm_dp *dp_display,
		bool plugged)
{
	struct dp_display_private *dp;

	dp = container_of(dp_display,
			struct dp_display_private, dp_display);

	/* notify audio subsystem only if sink supports audio */
	if (dp_display->plugged_cb && dp_display->codec_dev &&
			dp->audio_supported)
		dp_display->plugged_cb(dp_display->codec_dev, plugged);
}

static int dp_hpd_unplug_handle(struct dp_display_private *dp, u32 data)
{
	struct dp_usbpd *hpd = dp->usbpd;
	u32 state;

	if (!hpd)
		return 0;

	mutex_lock(&dp->event_mutex);

	state = dp->hpd_state;
	if (state == ST_DISCONNECT_PENDING || state == ST_DISCONNECTED) {
		mutex_unlock(&dp->event_mutex);
		return 0;
	}

	if (state == ST_CONNECT_PENDING) {
		/* wait until CONNECTED */
		dp_add_event(dp, EV_HPD_UNPLUG_INT, 0, 1); /* delay = 1 */
		mutex_unlock(&dp->event_mutex);
		return 0;
	}

	dp->hpd_state = ST_DISCONNECT_PENDING;

	/* disable HPD plug interrupt until disconnect is done */
	dp_catalog_hpd_config_intr(dp->catalog, DP_DP_HPD_PLUG_INT_MASK
				| DP_DP_IRQ_HPD_INT_MASK, false);

	hpd->hpd_high = 0;

	/*
	 * We don't need separate work for disconnect as
	 * connect/attention interrupts are disabled
	 */
	dp_display_usbpd_disconnect_cb(&dp->pdev->dev);

	/* start sentinel checking in case of missing uevent */
	dp_add_event(dp, EV_DISCONNECT_PENDING_TIMEOUT, 0, DP_TIMEOUT_5_SECOND);

	/* signal the disconnect event early to ensure proper teardown */
	dp_display_handle_plugged_change(g_dp_display, false);
	reinit_completion(&dp->audio_comp);

	dp_catalog_hpd_config_intr(dp->catalog, DP_DP_HPD_PLUG_INT_MASK |
					DP_DP_IRQ_HPD_INT_MASK, true);

	/* uevent will complete disconnection part */
	mutex_unlock(&dp->event_mutex);
	return 0;
}

static int dp_disconnect_pending_timeout(struct dp_display_private *dp, u32 data)
{
	u32 state;

	mutex_lock(&dp->event_mutex);

	state =  dp->hpd_state;
	if (state == ST_DISCONNECT_PENDING) {
		dp_display_disable(dp, 0);
		dp->hpd_state = ST_DISCONNECTED;
	}

	mutex_unlock(&dp->event_mutex);

	return 0;
}

static int dp_irq_hpd_handle(struct dp_display_private *dp, u32 data)
{
	u32 state;
	int ret;

	mutex_lock(&dp->event_mutex);

	/* irq_hpd can happen at either connected or disconnected state */
	state =  dp->hpd_state;
	if (state == ST_DISPLAY_OFF) {
<<<<<<< HEAD
=======
		mutex_unlock(&dp->event_mutex);
		return 0;
	}

	if (state == ST_CONNECT_PENDING) {
		/* wait until ST_CONNECTED */
		dp_add_event(dp, EV_IRQ_HPD_INT, 0, 1); /* delay = 1 */
>>>>>>> 6ee1d745
		mutex_unlock(&dp->event_mutex);
		return 0;
	}

	ret = dp_display_usbpd_attention_cb(&dp->pdev->dev);
	if (ret == -ECONNRESET) { /* cable unplugged */
		dp->core_initialized = false;
	}

	mutex_unlock(&dp->event_mutex);

	return 0;
}

static void dp_display_deinit_sub_modules(struct dp_display_private *dp)
{
	dp_debug_put(dp->debug);
	dp_ctrl_put(dp->ctrl);
	dp_panel_put(dp->panel);
	dp_aux_put(dp->aux);
	dp_audio_put(dp->audio);
}

static int dp_init_sub_modules(struct dp_display_private *dp)
{
	int rc = 0;
	struct device *dev = &dp->pdev->dev;
	struct dp_usbpd_cb *cb = &dp->usbpd_cb;
	struct dp_panel_in panel_in = {
		.dev = dev,
	};

	/* Callback APIs used for cable status change event */
	cb->configure  = dp_display_usbpd_configure_cb;
	cb->disconnect = dp_display_usbpd_disconnect_cb;
	cb->attention  = dp_display_usbpd_attention_cb;

	dp->usbpd = dp_hpd_get(dev, cb);
	if (IS_ERR(dp->usbpd)) {
		rc = PTR_ERR(dp->usbpd);
		DRM_ERROR("failed to initialize hpd, rc = %d\n", rc);
		dp->usbpd = NULL;
		goto error;
	}

	dp->parser = dp_parser_get(dp->pdev);
	if (IS_ERR(dp->parser)) {
		rc = PTR_ERR(dp->parser);
		DRM_ERROR("failed to initialize parser, rc = %d\n", rc);
		dp->parser = NULL;
		goto error;
	}

	dp->catalog = dp_catalog_get(dev, &dp->parser->io);
	if (IS_ERR(dp->catalog)) {
		rc = PTR_ERR(dp->catalog);
		DRM_ERROR("failed to initialize catalog, rc = %d\n", rc);
		dp->catalog = NULL;
		goto error;
	}

	dp->power = dp_power_get(dev, dp->parser);
	if (IS_ERR(dp->power)) {
		rc = PTR_ERR(dp->power);
		DRM_ERROR("failed to initialize power, rc = %d\n", rc);
		dp->power = NULL;
		goto error;
	}

	dp->aux = dp_aux_get(dev, dp->catalog);
	if (IS_ERR(dp->aux)) {
		rc = PTR_ERR(dp->aux);
		DRM_ERROR("failed to initialize aux, rc = %d\n", rc);
		dp->aux = NULL;
		goto error;
	}

	dp->link = dp_link_get(dev, dp->aux);
	if (IS_ERR(dp->link)) {
		rc = PTR_ERR(dp->link);
		DRM_ERROR("failed to initialize link, rc = %d\n", rc);
		dp->link = NULL;
		goto error_link;
	}

	panel_in.aux = dp->aux;
	panel_in.catalog = dp->catalog;
	panel_in.link = dp->link;

	dp->panel = dp_panel_get(&panel_in);
	if (IS_ERR(dp->panel)) {
		rc = PTR_ERR(dp->panel);
		DRM_ERROR("failed to initialize panel, rc = %d\n", rc);
		dp->panel = NULL;
		goto error_link;
	}

	dp->ctrl = dp_ctrl_get(dev, dp->link, dp->panel, dp->aux,
			       dp->power, dp->catalog, dp->parser);
	if (IS_ERR(dp->ctrl)) {
		rc = PTR_ERR(dp->ctrl);
		DRM_ERROR("failed to initialize ctrl, rc = %d\n", rc);
		dp->ctrl = NULL;
		goto error_ctrl;
	}

	dp->audio = dp_audio_get(dp->pdev, dp->panel, dp->catalog);
	if (IS_ERR(dp->audio)) {
		rc = PTR_ERR(dp->audio);
		pr_err("failed to initialize audio, rc = %d\n", rc);
		dp->audio = NULL;
		goto error_audio;
	}

	return rc;

error_audio:
	dp_ctrl_put(dp->ctrl);
error_ctrl:
	dp_panel_put(dp->panel);
error_link:
	dp_aux_put(dp->aux);
error:
	return rc;
}

static int dp_display_set_mode(struct msm_dp *dp_display,
			       struct dp_display_mode *mode)
{
	struct dp_display_private *dp;

	dp = container_of(dp_display, struct dp_display_private, dp_display);

	dp->panel->dp_mode.drm_mode = mode->drm_mode;
	dp->panel->dp_mode.bpp = mode->bpp;
	dp->panel->dp_mode.capabilities = mode->capabilities;
	dp_panel_init_panel_info(dp->panel);
	return 0;
}

static int dp_display_prepare(struct msm_dp *dp)
{
	return 0;
}

static int dp_display_enable(struct dp_display_private *dp, u32 data)
{
	int rc = 0;
	struct msm_dp *dp_display;

	dp_display = g_dp_display;

	if (dp_display->power_on) {
		DRM_DEBUG_DP("Link already setup, return\n");
		return 0;
	}

	rc = dp_ctrl_on_stream(dp->ctrl);
	if (!rc)
		dp_display->power_on = true;

	return rc;
}

static int dp_display_post_enable(struct msm_dp *dp_display)
{
	struct dp_display_private *dp;
	u32 rate;

	dp = container_of(dp_display, struct dp_display_private, dp_display);

	rate = dp->link->link_params.rate;

	if (dp->audio_supported) {
		dp->audio->bw_code = drm_dp_link_rate_to_bw_code(rate);
		dp->audio->lane_count = dp->link->link_params.num_lanes;
	}

	/* signal the connect event late to synchronize video and display */
	dp_display_handle_plugged_change(dp_display, true);
	return 0;
}

static int dp_display_disable(struct dp_display_private *dp, u32 data)
{
	struct msm_dp *dp_display;

	dp_display = g_dp_display;

	if (!dp_display->power_on)
		return 0;

	/* wait only if audio was enabled */
	if (dp_display->audio_enabled) {
		if (!wait_for_completion_timeout(&dp->audio_comp,
				HZ * 5))
			DRM_ERROR("audio comp timeout\n");
	}

	dp_display->audio_enabled = false;

	dp_ctrl_off(dp->ctrl);

	dp->core_initialized = false;

	dp_display->power_on = false;

	return 0;
}

static int dp_display_unprepare(struct msm_dp *dp)
{
	return 0;
}

int dp_display_set_plugged_cb(struct msm_dp *dp_display,
		hdmi_codec_plugged_cb fn, struct device *codec_dev)
{
	bool plugged;

	dp_display->plugged_cb = fn;
	dp_display->codec_dev = codec_dev;
	plugged = dp_display->is_connected;
	dp_display_handle_plugged_change(dp_display, plugged);

	return 0;
}

int dp_display_validate_mode(struct msm_dp *dp, u32 mode_pclk_khz)
{
	const u32 num_components = 3, default_bpp = 24;
	struct dp_display_private *dp_display;
	struct dp_link_info *link_info;
	u32 mode_rate_khz = 0, supported_rate_khz = 0, mode_bpp = 0;

	if (!dp || !mode_pclk_khz || !dp->connector) {
		DRM_ERROR("invalid params\n");
		return -EINVAL;
	}

	dp_display = container_of(dp, struct dp_display_private, dp_display);
	link_info = &dp_display->panel->link_info;

	mode_bpp = dp->connector->display_info.bpc * num_components;
	if (!mode_bpp)
		mode_bpp = default_bpp;

	mode_bpp = dp_panel_get_mode_bpp(dp_display->panel,
			mode_bpp, mode_pclk_khz);

	mode_rate_khz = mode_pclk_khz * mode_bpp;
	supported_rate_khz = link_info->num_lanes * link_info->rate * 8;

	if (mode_rate_khz > supported_rate_khz)
		return MODE_BAD;

	return MODE_OK;
}

int dp_display_get_modes(struct msm_dp *dp,
				struct dp_display_mode *dp_mode)
{
	struct dp_display_private *dp_display;
	int ret = 0;

	if (!dp) {
		DRM_ERROR("invalid params\n");
		return 0;
	}

	dp_display = container_of(dp, struct dp_display_private, dp_display);

	ret = dp_panel_get_modes(dp_display->panel,
		dp->connector, dp_mode);
	if (dp_mode->drm_mode.clock)
		dp->max_pclk_khz = dp_mode->drm_mode.clock;
	return ret;
}

bool dp_display_check_video_test(struct msm_dp *dp)
{
	struct dp_display_private *dp_display;

	dp_display = container_of(dp, struct dp_display_private, dp_display);

	return dp_display->panel->video_test;
}

int dp_display_get_test_bpp(struct msm_dp *dp)
{
	struct dp_display_private *dp_display;

	if (!dp) {
		DRM_ERROR("invalid params\n");
		return 0;
	}

	dp_display = container_of(dp, struct dp_display_private, dp_display);

	return dp_link_bit_depth_to_bpp(
		dp_display->link->test_video.test_bit_depth);
}

static void dp_display_config_hpd(struct dp_display_private *dp)
{

	dp_display_host_init(dp);
	dp_catalog_ctrl_hpd_config(dp->catalog);

	/* Enable interrupt first time
	 * we are leaving dp clocks on during disconnect
	 * and never disable interrupt
	 */
	enable_irq(dp->irq);
}

static int hpd_event_thread(void *data)
{
	struct dp_display_private *dp_priv;
	unsigned long flag;
	struct dp_event *todo;
	int timeout_mode = 0;

	dp_priv = (struct dp_display_private *)data;

	while (1) {
		if (timeout_mode) {
			wait_event_timeout(dp_priv->event_q,
				(dp_priv->event_pndx == dp_priv->event_gndx),
						EVENT_TIMEOUT);
		} else {
			wait_event_interruptible(dp_priv->event_q,
				(dp_priv->event_pndx != dp_priv->event_gndx));
		}
		spin_lock_irqsave(&dp_priv->event_lock, flag);
		todo = &dp_priv->event_list[dp_priv->event_gndx];
		if (todo->delay) {
			struct dp_event *todo_next;

			dp_priv->event_gndx++;
			dp_priv->event_gndx %= DP_EVENT_Q_MAX;

			/* re enter delay event into q */
			todo_next = &dp_priv->event_list[dp_priv->event_pndx++];
			dp_priv->event_pndx %= DP_EVENT_Q_MAX;
			todo_next->event_id = todo->event_id;
			todo_next->data = todo->data;
			todo_next->delay = todo->delay - 1;

			/* clean up older event */
			todo->event_id = EV_NO_EVENT;
			todo->delay = 0;

			/* switch to timeout mode */
			timeout_mode = 1;
			spin_unlock_irqrestore(&dp_priv->event_lock, flag);
			continue;
		}

		/* timeout with no events in q */
		if (dp_priv->event_pndx == dp_priv->event_gndx) {
			spin_unlock_irqrestore(&dp_priv->event_lock, flag);
			continue;
		}

		dp_priv->event_gndx++;
		dp_priv->event_gndx %= DP_EVENT_Q_MAX;
		timeout_mode = 0;
		spin_unlock_irqrestore(&dp_priv->event_lock, flag);

		switch (todo->event_id) {
		case EV_HPD_INIT_SETUP:
			dp_display_config_hpd(dp_priv);
			break;
		case EV_HPD_PLUG_INT:
			dp_hpd_plug_handle(dp_priv, todo->data);
			break;
		case EV_HPD_UNPLUG_INT:
			dp_hpd_unplug_handle(dp_priv, todo->data);
			break;
		case EV_IRQ_HPD_INT:
			dp_irq_hpd_handle(dp_priv, todo->data);
			break;
		case EV_HPD_REPLUG_INT:
			/* do nothing */
			break;
		case EV_USER_NOTIFICATION:
			dp_display_send_hpd_notification(dp_priv,
						todo->data);
			break;
		case EV_CONNECT_PENDING_TIMEOUT:
			dp_connect_pending_timeout(dp_priv,
						todo->data);
			break;
		case EV_DISCONNECT_PENDING_TIMEOUT:
			dp_disconnect_pending_timeout(dp_priv,
						todo->data);
			break;
		default:
			break;
		}
	}

	return 0;
}

static void dp_hpd_event_setup(struct dp_display_private *dp_priv)
{
	init_waitqueue_head(&dp_priv->event_q);
	spin_lock_init(&dp_priv->event_lock);

	kthread_run(hpd_event_thread, dp_priv, "dp_hpd_handler");
}

static irqreturn_t dp_display_irq_handler(int irq, void *dev_id)
{
	struct dp_display_private *dp = dev_id;
	irqreturn_t ret = IRQ_HANDLED;
	u32 hpd_isr_status;

	if (!dp) {
		DRM_ERROR("invalid data\n");
		return IRQ_NONE;
	}

	hpd_isr_status = dp_catalog_hpd_get_intr_status(dp->catalog);

	if (hpd_isr_status & 0x0F) {
		/* hpd related interrupts */
		if (hpd_isr_status & DP_DP_HPD_PLUG_INT_MASK ||
			hpd_isr_status & DP_DP_HPD_REPLUG_INT_MASK) {
			dp_add_event(dp, EV_HPD_PLUG_INT, 0, 0);
		}

		if (hpd_isr_status & DP_DP_IRQ_HPD_INT_MASK) {
			/* stop sentinel connect pending checking */
			dp_del_event(dp, EV_CONNECT_PENDING_TIMEOUT);
			dp_add_event(dp, EV_IRQ_HPD_INT, 0, 0);
		}

		if (hpd_isr_status & DP_DP_HPD_REPLUG_INT_MASK)
			dp_add_event(dp, EV_HPD_REPLUG_INT, 0, 0);

		if (hpd_isr_status & DP_DP_HPD_UNPLUG_INT_MASK)
			dp_add_event(dp, EV_HPD_UNPLUG_INT, 0, 0);
	}

	/* DP controller isr */
	dp_ctrl_isr(dp->ctrl);

	/* DP aux isr */
	dp_aux_isr(dp->aux);

	return ret;
}

int dp_display_request_irq(struct msm_dp *dp_display)
{
	int rc = 0;
	struct dp_display_private *dp;

	if (!dp_display) {
		DRM_ERROR("invalid input\n");
		return -EINVAL;
	}

	dp = container_of(dp_display, struct dp_display_private, dp_display);

	dp->irq = irq_of_parse_and_map(dp->pdev->dev.of_node, 0);
	if (dp->irq < 0) {
		rc = dp->irq;
		DRM_ERROR("failed to get irq: %d\n", rc);
		return rc;
	}

	rc = devm_request_irq(&dp->pdev->dev, dp->irq,
			dp_display_irq_handler,
			IRQF_TRIGGER_HIGH, "dp_display_isr", dp);
	if (rc < 0) {
		DRM_ERROR("failed to request IRQ%u: %d\n",
				dp->irq, rc);
		return rc;
	}
	disable_irq(dp->irq);

	return 0;
}

static int dp_display_probe(struct platform_device *pdev)
{
	int rc = 0;
	struct dp_display_private *dp;

	if (!pdev || !pdev->dev.of_node) {
		DRM_ERROR("pdev not found\n");
		return -ENODEV;
	}

	dp = devm_kzalloc(&pdev->dev, sizeof(*dp), GFP_KERNEL);
	if (!dp)
		return -ENOMEM;

	dp->pdev = pdev;
	dp->name = "drm_dp";

	rc = dp_init_sub_modules(dp);
	if (rc) {
		DRM_ERROR("init sub module failed\n");
		return -EPROBE_DEFER;
	}

	mutex_init(&dp->event_mutex);
	g_dp_display = &dp->dp_display;

	/* Store DP audio handle inside DP display */
	g_dp_display->dp_audio = dp->audio;

	init_completion(&dp->audio_comp);

	platform_set_drvdata(pdev, g_dp_display);

	rc = component_add(&pdev->dev, &dp_display_comp_ops);
	if (rc) {
		DRM_ERROR("component add failed, rc=%d\n", rc);
		dp_display_deinit_sub_modules(dp);
	}

	return rc;
}

static int dp_display_remove(struct platform_device *pdev)
{
	struct dp_display_private *dp;

	dp = container_of(g_dp_display,
			struct dp_display_private, dp_display);

	dp_display_deinit_sub_modules(dp);

	component_del(&pdev->dev, &dp_display_comp_ops);
	platform_set_drvdata(pdev, NULL);

	return 0;
}

static int dp_pm_resume(struct device *dev)
{
	struct platform_device *pdev = to_platform_device(dev);
	struct msm_dp *dp_display = platform_get_drvdata(pdev);
	struct dp_display_private *dp;
	u32 status;

	dp = container_of(dp_display, struct dp_display_private, dp_display);

	mutex_lock(&dp->event_mutex);

	/* start from disconnected state */
	dp->hpd_state = ST_DISCONNECTED;

	/* turn on dp ctrl/phy */
	dp_display_host_init(dp);

	dp_catalog_ctrl_hpd_config(dp->catalog);

	status = dp_catalog_link_is_connected(dp->catalog);

	if (status)
		dp->dp_display.is_connected = true;
	else
		dp->dp_display.is_connected = false;

	mutex_unlock(&dp->event_mutex);

	return 0;
}

static int dp_pm_suspend(struct device *dev)
{
	struct platform_device *pdev = to_platform_device(dev);
	struct msm_dp *dp_display = platform_get_drvdata(pdev);
	struct dp_display_private *dp;

	dp = container_of(dp_display, struct dp_display_private, dp_display);

	mutex_lock(&dp->event_mutex);

	if (dp->core_initialized == true)
		dp_display_host_deinit(dp);
<<<<<<< HEAD

	dp->hpd_state = ST_SUSPENDED;

	/* host_init will be called at pm_resume */
	dp->core_initialized = false;

=======

	dp->hpd_state = ST_SUSPENDED;

	/* host_init will be called at pm_resume */
	dp->core_initialized = false;

>>>>>>> 6ee1d745
	mutex_unlock(&dp->event_mutex);

	return 0;
}

static int dp_pm_prepare(struct device *dev)
{
	return 0;
}

static void dp_pm_complete(struct device *dev)
{

}

static const struct dev_pm_ops dp_pm_ops = {
	.suspend = dp_pm_suspend,
	.resume =  dp_pm_resume,
	.prepare = dp_pm_prepare,
	.complete = dp_pm_complete,
};

static struct platform_driver dp_display_driver = {
	.probe  = dp_display_probe,
	.remove = dp_display_remove,
	.driver = {
		.name = "msm-dp-display",
		.of_match_table = dp_dt_match,
		.suppress_bind_attrs = true,
		.pm = &dp_pm_ops,
	},
};

int __init msm_dp_register(void)
{
	int ret;

	ret = platform_driver_register(&dp_display_driver);
	if (ret)
		DRM_ERROR("Dp display driver register failed");

	return ret;
}

void __exit msm_dp_unregister(void)
{
	platform_driver_unregister(&dp_display_driver);
}

void msm_dp_irq_postinstall(struct msm_dp *dp_display)
{
	struct dp_display_private *dp;

	if (!dp_display)
		return;

	dp = container_of(dp_display, struct dp_display_private, dp_display);

	dp_hpd_event_setup(dp);

	dp_add_event(dp, EV_HPD_INIT_SETUP, 0, 100);
}

void msm_dp_debugfs_init(struct msm_dp *dp_display, struct drm_minor *minor)
{
	struct dp_display_private *dp;
	struct device *dev;
	int rc;

	dp = container_of(dp_display, struct dp_display_private, dp_display);
	dev = &dp->pdev->dev;

	dp->debug = dp_debug_get(dev, dp->panel, dp->usbpd,
					dp->link, &dp->dp_display.connector,
					minor);
	if (IS_ERR(dp->debug)) {
		rc = PTR_ERR(dp->debug);
		DRM_ERROR("failed to initialize debug, rc = %d\n", rc);
		dp->debug = NULL;
	}
}

int msm_dp_modeset_init(struct msm_dp *dp_display, struct drm_device *dev,
			struct drm_encoder *encoder)
{
	struct msm_drm_private *priv;
	int ret;

	if (WARN_ON(!encoder) || WARN_ON(!dp_display) || WARN_ON(!dev))
		return -EINVAL;

	priv = dev->dev_private;
	dp_display->drm_dev = dev;

	ret = dp_display_request_irq(dp_display);
	if (ret) {
		DRM_ERROR("request_irq failed, ret=%d\n", ret);
		return ret;
	}

	dp_display->encoder = encoder;

	dp_display->connector = dp_drm_connector_init(dp_display);
	if (IS_ERR(dp_display->connector)) {
		ret = PTR_ERR(dp_display->connector);
		DRM_DEV_ERROR(dev->dev,
			"failed to create dp connector: %d\n", ret);
		dp_display->connector = NULL;
		return ret;
	}

	priv->connectors[priv->num_connectors++] = dp_display->connector;
	return 0;
}

int msm_dp_display_enable(struct msm_dp *dp, struct drm_encoder *encoder)
{
	int rc = 0;
	struct dp_display_private *dp_display;
	u32 state;

	dp_display = container_of(dp, struct dp_display_private, dp_display);
	if (!dp_display->dp_mode.drm_mode.clock) {
		DRM_ERROR("invalid params\n");
		return -EINVAL;
	}

	mutex_lock(&dp_display->event_mutex);

	/* stop sentinel checking */
	dp_del_event(dp_display, EV_CONNECT_PENDING_TIMEOUT);

	rc = dp_display_set_mode(dp, &dp_display->dp_mode);
	if (rc) {
		DRM_ERROR("Failed to perform a mode set, rc=%d\n", rc);
		mutex_unlock(&dp_display->event_mutex);
		return rc;
	}

	rc = dp_display_prepare(dp);
	if (rc) {
		DRM_ERROR("DP display prepare failed, rc=%d\n", rc);
		mutex_unlock(&dp_display->event_mutex);
		return rc;
	}

	state =  dp_display->hpd_state;

	if (state == ST_DISPLAY_OFF)
		dp_display_host_init(dp_display);

	dp_display_enable(dp_display, 0);

	rc = dp_display_post_enable(dp);
	if (rc) {
		DRM_ERROR("DP display post enable failed, rc=%d\n", rc);
		dp_display_disable(dp_display, 0);
		dp_display_unprepare(dp);
	}

	/* manual kick off plug event to train link */
	if (state == ST_DISPLAY_OFF)
		dp_add_event(dp_display, EV_IRQ_HPD_INT, 0, 0);

	/* completed connection */
	dp_display->hpd_state = ST_CONNECTED;

	mutex_unlock(&dp_display->event_mutex);

	return rc;
}

int msm_dp_display_pre_disable(struct msm_dp *dp, struct drm_encoder *encoder)
{
	struct dp_display_private *dp_display;

	dp_display = container_of(dp, struct dp_display_private, dp_display);

	dp_ctrl_push_idle(dp_display->ctrl);

	return 0;
}

int msm_dp_display_disable(struct msm_dp *dp, struct drm_encoder *encoder)
{
	int rc = 0;
	u32 state;
	struct dp_display_private *dp_display;

	dp_display = container_of(dp, struct dp_display_private, dp_display);

	mutex_lock(&dp_display->event_mutex);

	/* stop sentinel checking */
	dp_del_event(dp_display, EV_DISCONNECT_PENDING_TIMEOUT);

	dp_display_disable(dp_display, 0);

	rc = dp_display_unprepare(dp);
	if (rc)
		DRM_ERROR("DP display unprepare failed, rc=%d\n", rc);

	state =  dp_display->hpd_state;
	if (state == ST_DISCONNECT_PENDING) {
		/* completed disconnection */
		dp_display->hpd_state = ST_DISCONNECTED;
	} else {
		dp_display->hpd_state = ST_DISPLAY_OFF;
	}

	mutex_unlock(&dp_display->event_mutex);
	return rc;
}

void msm_dp_display_mode_set(struct msm_dp *dp, struct drm_encoder *encoder,
				struct drm_display_mode *mode,
				struct drm_display_mode *adjusted_mode)
{
	struct dp_display_private *dp_display;

	dp_display = container_of(dp, struct dp_display_private, dp_display);

	memset(&dp_display->dp_mode, 0x0, sizeof(struct dp_display_mode));

	if (dp_display_check_video_test(dp))
		dp_display->dp_mode.bpp = dp_display_get_test_bpp(dp);
	else /* Default num_components per pixel = 3 */
		dp_display->dp_mode.bpp = dp->connector->display_info.bpc * 3;

	if (!dp_display->dp_mode.bpp)
		dp_display->dp_mode.bpp = 24; /* Default bpp */

	drm_mode_copy(&dp_display->dp_mode.drm_mode, adjusted_mode);

	dp_display->dp_mode.v_active_low =
		!!(dp_display->dp_mode.drm_mode.flags & DRM_MODE_FLAG_NVSYNC);

	dp_display->dp_mode.h_active_low =
		!!(dp_display->dp_mode.drm_mode.flags & DRM_MODE_FLAG_NHSYNC);
}<|MERGE_RESOLUTION|>--- conflicted
+++ resolved
@@ -456,7 +456,6 @@
 		if (dp->hpd_state != ST_DISCONNECTED) {
 			dp->hpd_state = ST_DISCONNECT_PENDING;
 			dp_add_event(dp, EV_USER_NOTIFICATION, false, 0);
-<<<<<<< HEAD
 		}
 	} else {
 		if (dp->hpd_state == ST_DISCONNECTED) {
@@ -465,16 +464,6 @@
 			if (rc)
 				dp->hpd_state = ST_DISCONNECTED;
 		}
-=======
-		}
-	} else {
-		if (dp->hpd_state == ST_DISCONNECTED) {
-			dp->hpd_state = ST_CONNECT_PENDING;
-			rc = dp_display_process_hpd_high(dp);
-			if (rc)
-				dp->hpd_state = ST_DISCONNECTED;
-		}
->>>>>>> 6ee1d745
 	}
 
 	return rc;
@@ -700,8 +689,6 @@
 	/* irq_hpd can happen at either connected or disconnected state */
 	state =  dp->hpd_state;
 	if (state == ST_DISPLAY_OFF) {
-<<<<<<< HEAD
-=======
 		mutex_unlock(&dp->event_mutex);
 		return 0;
 	}
@@ -709,7 +696,6 @@
 	if (state == ST_CONNECT_PENDING) {
 		/* wait until ST_CONNECTED */
 		dp_add_event(dp, EV_IRQ_HPD_INT, 0, 1); /* delay = 1 */
->>>>>>> 6ee1d745
 		mutex_unlock(&dp->event_mutex);
 		return 0;
 	}
@@ -1298,21 +1284,12 @@
 
 	if (dp->core_initialized == true)
 		dp_display_host_deinit(dp);
-<<<<<<< HEAD
 
 	dp->hpd_state = ST_SUSPENDED;
 
 	/* host_init will be called at pm_resume */
 	dp->core_initialized = false;
 
-=======
-
-	dp->hpd_state = ST_SUSPENDED;
-
-	/* host_init will be called at pm_resume */
-	dp->core_initialized = false;
-
->>>>>>> 6ee1d745
 	mutex_unlock(&dp->event_mutex);
 
 	return 0;
