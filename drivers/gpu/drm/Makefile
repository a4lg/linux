--- conflicted
+++ resolved
@@ -50,9 +50,6 @@
 obj-$(CONFIG_DRM_AST) += ast/
 obj-$(CONFIG_DRM_SHMOBILE) +=shmobile/
 obj-$(CONFIG_DRM_TEGRA) += tegra/
-<<<<<<< HEAD
 obj-$(CONFIG_DRM_OMAP)	+= omapdrm/
-=======
 obj-$(CONFIG_DRM_TILCDC)	+= tilcdc/
->>>>>>> 0d4bbaf9
 obj-y			+= i2c/