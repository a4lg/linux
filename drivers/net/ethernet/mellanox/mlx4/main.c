--- conflicted
+++ resolved
@@ -1258,7 +1258,9 @@
 			goto err_stop_fw;
 		}
 
-<<<<<<< HEAD
+		if (mlx4_is_master(dev))
+			mlx4_parav_master_pf_caps(dev);
+
 		priv->fs_hash_mode = MLX4_FS_L2_HASH;
 
 		switch (priv->fs_hash_mode) {
@@ -1274,10 +1276,6 @@
 				MLX4_FS_UDP_UC_EN | MLX4_FS_TCP_UC_EN;
 			break;
 		}
-=======
-		if (mlx4_is_master(dev))
-			mlx4_parav_master_pf_caps(dev);
->>>>>>> 089117e1
 
 		profile = default_profile;
 		if (dev->caps.steering_mode ==
