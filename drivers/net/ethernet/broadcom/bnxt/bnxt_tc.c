--- conflicted
+++ resolved
@@ -54,19 +54,10 @@
 			       struct bnxt_tc_actions *actions,
 			       const struct tc_action *tc_act)
 {
-<<<<<<< HEAD
-	int ifindex = tcf_mirred_ifindex(tc_act);
-	struct net_device *dev;
-=======
 	struct net_device *dev = tcf_mirred_dev(tc_act);
->>>>>>> 03a0dded
 
 	if (!dev) {
-<<<<<<< HEAD
-		netdev_info(bp->dev, "no dev for ifindex=%d", ifindex);
-=======
 		netdev_info(bp->dev, "no dev in mirred action");
->>>>>>> 03a0dded
 		return -EINVAL;
 	}
 
@@ -155,12 +146,6 @@
 		}
 	}
 
-<<<<<<< HEAD
-	if (rc)
-		return rc;
-
-=======
->>>>>>> 03a0dded
 	if (actions->flags & BNXT_TC_ACTION_FLAG_FWD) {
 		if (actions->flags & BNXT_TC_ACTION_FLAG_TUNNEL_ENCAP) {
 			/* dst_fid is PF's fid */
